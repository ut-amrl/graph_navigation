PROJECT(graph_navigation)
CMAKE_MINIMUM_REQUIRED(VERSION 2.6)

MESSAGE(STATUS "Compiling Navigation")
MESSAGE(STATUS "Using compiler: ${CMAKE_CXX_COMPILER}")
MESSAGE(STATUS "Build Type: ${CMAKE_BUILD_TYPE}")
MESSAGE(STATUS "Arch: ${CMAKE_SYSTEM_PROCESSOR}")

SET(CMAKE_CXX_FLAGS "-std=c++14 -Wall -Werror")
SET(LIBRARY_NAME "graph_nav_lib"
    CACHE STRING "Name of compiled library")

IF(${CMAKE_BUILD_TYPE} MATCHES "Release")
  MESSAGE(STATUS "Additional Flags for Release mode")
  SET(CMAKE_CXX_FLAGS  "${CMAKE_CXX_FLAGS} -O2 -DNDEBUG")
ELSEIF(${CMAKE_BUILD_TYPE} MATCHES "Debug")
  MESSAGE(STATUS "Additional Flags for Debug mode")
  SET(CMAKE_CXX_FLAGS  "${CMAKE_CXX_FLAGS} -g")
ENDIF()


INCLUDE($ENV{ROS_ROOT}/core/rosbuild/rosbuild.cmake)
ROSBUILD_INIT()

SET(ROS_BUILD_STATIC_LIBS true)
SET(ROS_BUILD_SHARED_LIBS true)

<<<<<<< HEAD
# LIST(APPEND CMAKE_PREFIX_PATH "/opt/libtorch")
# FIND_PACKAGE(Torch REQUIRED)
=======
LIST(APPEND CMAKE_PREFIX_PATH "/home/amrl_user/.local/lib/python3.6/site-packages/torch")
FIND_PACKAGE(Torch REQUIRED)
>>>>>>> f15b37da
FIND_PACKAGE(OpenCV REQUIRED)

IF(NOT ROS_BUILD_TYPE)
  SET(ROS_BUILD_TYPE Release)
ENDIF()

MESSAGE(STATUS "ROS-Overrride Build Type: ${CMAKE_BUILD_TYPE}")
MESSAGE(STATUS "CXX Flags: ${CMAKE_CXX_FLAGS}")
MESSAGE(STATUS "LibTorch location: ${TORCH_INCLUDE_DIRS}")
MESSAGE(STATUS "LibTorch libraries: ${TORCH_LIBRARIES}")

SET(EXECUTABLE_OUTPUT_PATH ${PROJECT_SOURCE_DIR}/bin)
SET(LIBRARY_OUTPUT_PATH ${PROJECT_SOURCE_DIR}/lib)

SET(libs roslib roscpp rosbag glog gflags amrl_shared_lib boost_system lua5.1
    pthread)

ADD_SUBDIRECTORY(src)
INCLUDE_DIRECTORIES(src/shared)
INCLUDE_DIRECTORIES(src/config_reader/include)
INCLUDE_DIRECTORIES(src/third_party)
INCLUDE_DIRECTORIES(src)

ROSBUILD_GENSRV()

MESSAGE(STATUS "Includes: ${INCLUDE_DIRECTORIES}")

ROSBUILD_ADD_EXECUTABLE(navigation
                        src/navigation/navigation_main.cc
                        src/visualization/visualization.cc)
TARGET_LINK_LIBRARIES(navigation ut_amrl_navigation ${libs})

# ROSBUILD_ADD_EXECUTABLE(social_nav
#                         src/navigation/social_main.cc
#                         src/visualization/visualization.cc)
<<<<<<< HEAD
# TARGET_LINK_LIBRARIES(social_nav ut_amrl_social_navigation)
=======
# TARGET_LINK_LIBRARIES(social_nav ut_amrl_social_navigation libs)
>>>>>>> f15b37da

ADD_DEPENDENCIES(navigation ${catkin_EXPORTED_TARGETS})
# ADD_DEPENDENCIES(social_nav ${catkin_EXPORTED_TARGETS})

# ROSBUILD_ADD_LIBRARY(graph_nav_rl
#                      src/navigation/graph_nav_rl.cc
#                      src/visualization/visualization.cc
#                      src/simulator/simulator.cc)
# TARGET_LINK_LIBRARIES(graph_nav_rl ut_amrl_navigation)<|MERGE_RESOLUTION|>--- conflicted
+++ resolved
@@ -25,13 +25,8 @@
 SET(ROS_BUILD_STATIC_LIBS true)
 SET(ROS_BUILD_SHARED_LIBS true)
 
-<<<<<<< HEAD
 # LIST(APPEND CMAKE_PREFIX_PATH "/opt/libtorch")
 # FIND_PACKAGE(Torch REQUIRED)
-=======
-LIST(APPEND CMAKE_PREFIX_PATH "/home/amrl_user/.local/lib/python3.6/site-packages/torch")
-FIND_PACKAGE(Torch REQUIRED)
->>>>>>> f15b37da
 FIND_PACKAGE(OpenCV REQUIRED)
 
 IF(NOT ROS_BUILD_TYPE)
@@ -67,11 +62,7 @@
 # ROSBUILD_ADD_EXECUTABLE(social_nav
 #                         src/navigation/social_main.cc
 #                         src/visualization/visualization.cc)
-<<<<<<< HEAD
 # TARGET_LINK_LIBRARIES(social_nav ut_amrl_social_navigation)
-=======
-# TARGET_LINK_LIBRARIES(social_nav ut_amrl_social_navigation libs)
->>>>>>> f15b37da
 
 ADD_DEPENDENCIES(navigation ${catkin_EXPORTED_TARGETS})
 # ADD_DEPENDENCIES(social_nav ${catkin_EXPORTED_TARGETS})

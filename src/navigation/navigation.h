--- conflicted
+++ resolved
@@ -109,6 +109,7 @@
   // Set parameters for navigation.
   void Initialize(const NavigationParameters& params,
                   const std::string& map_file);
+  bool Initialized();
 
   // Allow client programs to configure navigation parameters
   void SetMaxVel(const float vel);
@@ -129,10 +130,6 @@
   std::vector<Eigen::Vector2f> GetPredictedCloud();
   float GetCarrotDist();
   float GetObstacleMargin();
-<<<<<<< HEAD
-  std::vector<std::shared_ptr<motion_primitives::PathRolloutBase>> GetLastPathOptions();
-  std::shared_ptr<motion_primitives::PathRolloutBase> GetOption();
-=======
   float GetRobotWidth();
   float GetRobotLength();
   std::vector<std::shared_ptr<motion_primitives::PathRolloutBase>> GetLastPathOptions();
@@ -140,7 +137,6 @@
   void GetNavEdge(const Eigen::Vector2f& point,
                   GraphDomain::NavigationEdge* edge,
                   float* closest_dist);
->>>>>>> caa54cce
 
  private:
 

//========================================================================
//  This software is free: you can redistribute it and/or modify
//  it under the terms of the GNU Lesser General Public License Version 3,
//  as published by the Free Software Foundation.
//
//  This software is distributed in the hope that it will be useful,
//  but WITHOUT ANY WARRANTY; without even the implied warranty of
//  MERCHANTABILITY or FITNESS FOR A PARTICULAR PURPOSE.  See the
//  GNU Lesser General Public License for more details.
//
//  You should have received a copy of the GNU Lesser General Public License
//  Version 3 in the file COPYING that came with this distribution.
//  If not, see <http://www.gnu.org/licenses/>.
//========================================================================
/*!
\file    navigation.cc
\brief   Implementation for reference Navigation class.
\author  Joydeep Biswas, (C) 2019
*/
//========================================================================

#include <algorithm>
#include <cmath>
#include <deque>
#include <memory>
#include <string>

#include "geometry_msgs/Twist.h"
#include "geometry_msgs/PoseStamped.h"
#include "gflags/gflags.h"
#include "eigen3/Eigen/Dense"
#include "eigen3/Eigen/Geometry"
#include "amrl_msgs/AckermannCurvatureDriveMsg.h"
#include "amrl_msgs/Pose2Df.h"
#include "amrl_msgs/ColoredArc2D.h"
#include "amrl_msgs/ColoredLine2D.h"
#include "amrl_msgs/ColoredPoint2D.h"
#include "amrl_msgs/VisualizationMsg.h"
#include "glog/logging.h"
#include "nav_msgs/Odometry.h"
#include "nav_msgs/Path.h"
#include "ros/ros.h"
#include "sensor_msgs/PointCloud.h"
#include "shared/math/math_util.h"
#include "shared/util/helpers.h"
#include "shared/util/timer.h"
#include "shared/ros/ros_helpers.h"
#include "shared/util/timer.h"
#include "navigation.h"
#include "eight_connected_domain.h"
#include "graph_domain.h"
#include "astar.h"
#include "visualization/visualization.h"

#include "motion_primitives.h"
#include "constant_curvature_arcs.h"
#include "ackermann_motion_primitives.h"
#include "linear_evaluator.h"

using actionlib_msgs::GoalStatus;
using Eigen::Rotation2Df;
using Eigen::Vector2f;
using geometry::Line2f;
using amrl_msgs::AckermannCurvatureDriveMsg;
using amrl_msgs::ColoredArc2D;
using amrl_msgs::ColoredLine2D;
using amrl_msgs::ColoredPoint2D;
using amrl_msgs::Pose2Df;
using amrl_msgs::VisualizationMsg;
using geometry_msgs::Twist;
using geometry_msgs::TwistStamped;
using geometry_msgs::PoseStamped;
using navigation::MotionLimits;
using ros_helpers::DrawEigen2DLine;
using sensor_msgs::PointCloud;
using std::atan2;
using std::deque;
using std::max;
using std::min;
using std::swap;
using std::shared_ptr;
using std::string;
using std::vector;

using namespace math_util;
using namespace ros_helpers;
using namespace motion_primitives;

// Special test modes.
DEFINE_bool(test_toc, false, "Run 1D time-optimal controller test");
DEFINE_bool(test_obstacle, false, "Run obstacle detection test");
DEFINE_bool(test_avoidance, false, "Run obstacle avoidance test");
DEFINE_bool(test_planner, false, "Run navigation planner test");
DEFINE_bool(test_latency, false, "Run Latency test");
DEFINE_double(test_dist, 0.5, "Test distance");
DEFINE_string(test_log_file, "", "Log test results to file");

DEFINE_double(max_curvature, 2.0, "Maximum curvature of turning");
DEFINE_bool(no_local, false, "can be used to turn off local planner");

// Name of topic to publish twist messages to.
DEFINE_string(twist_drive_topic, "navigation/cmd_vel", "ROS topic to publish twist messages to.");

// Option to disregard joystick safety for running in simulation.
DEFINE_bool(no_joystick, false, "Disregards autonomy enable mode from joystick");

namespace {
ros::Publisher ackermann_drive_pub_;
ros::Publisher twist_drive_pub_;
ros::Publisher viz_pub_;
ros::Publisher status_pub_;
ros::Publisher fp_pcl_pub_;
ros::Publisher path_pub_;
ros::Publisher carrot_pub_;
VisualizationMsg local_viz_msg_;
VisualizationMsg global_viz_msg_;
geometry_msgs::TwistStamped drive_msg_;
PointCloud fp_pcl_msg_;
// Epsilon value for handling limited numerical precision.
const float kEpsilon = 1e-5;

// geometry_msgs::TwistStamped AckermannToTwist(
//     const AckermannCurvatureDriveMsg& msg) {
//   geometry_msgs::TwistStamped  twist_msg;
//   twist_msg.header = msg.header;
//   twist_msg.twist.linear.x = msg.velocity;
//   twist_msg.twist.linear.y = 0;
//   twist_msg.twist.linear.z = 0;
//   twist_msg.twist.angular.x = 0;
//   twist_msg.twist.angular.y = 0;
//   twist_msg.twist.angular.z = msg.velocity * msg.curvature;
//   CHECK(isfinite(twist_msg.twist.angular.z));
//   return twist_msg;
// }

AckermannCurvatureDriveMsg TwistToAckermann(
    const geometry_msgs::TwistStamped& twist) {
  AckermannCurvatureDriveMsg ackermann_msg;
  ackermann_msg.header = twist.header;
  ackermann_msg.velocity = twist.twist.linear.x;
  if (fabs(ackermann_msg.velocity) < kEpsilon) {
    ackermann_msg.curvature = 0;
  } else {
    ackermann_msg.curvature = twist.twist.angular.z / ackermann_msg.velocity;
  }
  return ackermann_msg;
}

nav_msgs::Path CarrotToNavMsgsPath (
  const Vector2f carrot) {
  nav_msgs::Path carrotNav;
  carrotNav.header.stamp=ros::Time::now();
  carrotNav.header.frame_id="map";
  geometry_msgs::PoseStamped carrotPose;
  carrotPose.pose.position.x = carrot.x();
  carrotPose.pose.position.y = carrot.y();

  carrotPose.pose.orientation.x = 0;
  carrotPose.pose.orientation.y = 0;
  carrotPose.pose.orientation.z = 0;
  carrotPose.pose.orientation.w = 1;

  carrotPose.header.stamp = ros::Time::now();
  carrotPose.header.frame_id = "map";
  carrotNav.poses.push_back(carrotPose);
  return carrotNav;
}

struct EightGridVisualizer {
  EightGridVisualizer(bool visualize) :
             kVisualize(visualize) { }

  void DrawEdge(const navigation::EightConnectedDomain::State& s1,
                const navigation::EightConnectedDomain::State& s2) {
    if (!kVisualize) return;
    static const bool kDebug = false;
    if (kDebug) {
      printf("%7.2f,%7.2f -> %7.2f,%7.2f\n",
            s1.x(),
            s1.y(),
            s2.x(),
            s2.y());
    }
    visualization::DrawLine(s1, s2, 0x606060, global_viz_msg_);
    viz_pub_.publish(global_viz_msg_);
    if (kDebug) Sleep(0.05);
  }

  const bool kVisualize;
};

struct GraphVisualizer {
  GraphVisualizer(bool visualize) :
             kVisualize(visualize) { }

  void DrawEdge(const navigation::GraphDomain::State& s1,
                const navigation::GraphDomain::State& s2) {
    if (!kVisualize) return;
    static const bool kDebug = false;
    if (kDebug) {
      printf("%7.2f,%7.2f -> %7.2f,%7.2f\n",
            s1.loc.x(),
            s1.loc.y(),
            s2.loc.x(),
            s2.loc.y());
    }
    visualization::DrawLine(s1.loc, s2.loc, 0xC0C0C0, global_viz_msg_);
    viz_pub_.publish(global_viz_msg_);
    if (kDebug) Sleep(0.05);
  }

  const bool kVisualize;
};

}  // namespace

namespace navigation {

Navigation::Navigation() :
    robot_loc_(0, 0),
    robot_angle_(0),
    robot_vel_(0, 0),
    robot_omega_(0),
    nav_complete_(true),
    nav_goal_loc_(0, 0),
    nav_goal_angle_(0),
    odom_initialized_(false),
    loc_initialized_(false),
    t_point_cloud_(0),
    t_odometry_(0),
    enabled_(false),
    initialized_(false),
    sampler_(nullptr),
    evaluator_(nullptr) {
  sampler_ = std::unique_ptr<PathRolloutSamplerBase>(new AckermannSampler());
  evaluator_ = std::unique_ptr<PathEvaluatorBase>(new LinearEvaluator());
}

void Navigation::Initialize(const NavigationParameters& params,
                            const string& map_file,
                            ros::NodeHandle* n) {
  ackermann_drive_pub_ = n->advertise<AckermannCurvatureDriveMsg>(
      "ackermann_curvature_drive", 1);
  twist_drive_pub_ = n->advertise<geometry_msgs::Twist>(
      FLAGS_twist_drive_topic, 1);
  status_pub_ = n->advertise<GoalStatus>(
      "navigation_goal_status", 1);
  viz_pub_ = n->advertise<VisualizationMsg>("visualization", 1);
  fp_pcl_pub_ = n->advertise<PointCloud>("forward_predicted_pcl", 1);
  path_pub_ = n->advertise<nav_msgs::Path>(
      "trajectory", 1, true);
  carrot_pub_ = n->advertise<nav_msgs::Path>("carrot",1,true);
  local_viz_msg_ = visualization::NewVisualizationMessage(
      "base_link", "navigation_local");
  global_viz_msg_ = visualization::NewVisualizationMessage(
      "map", "navigation_global");
  // Initialize status message
  status_msg_.status = 3;
  status_msg_.text = "Navigation Status";
  InitRosHeader("base_link", &drive_msg_.header);
  InitRosHeader("base_link", &fp_pcl_msg_.header);
  params_ = params;
  planning_domain_ = GraphDomain(map_file, &params_);
  initialized_ = true;
  sampler_->SetNavParams(params);
}

bool Navigation::Enabled() const {
  return enabled_;
}

void Navigation::Enable(bool enable) {
  enabled_ = enable;
}

void Navigation::SetNavGoal(const Vector2f& loc, float angle) {
  nav_goal_loc_ = loc;
  nav_goal_angle_ = angle;
  nav_complete_ = false;
  plan_path_.clear();
}

void Navigation::ConvertPathToNavMsgsPath() {
  if(plan_path_.size()>0){
    nav_msgs::Path path;
    path.header.stamp=ros::Time::now();
    path.header.frame_id="map";
    for (size_t i = 0; i < plan_path_.size(); i++) {
      geometry_msgs::PoseStamped pose_plan;
      pose_plan.pose.position.x = plan_path_[i].loc.x();
      pose_plan.pose.position.y = plan_path_[i].loc.y();

      pose_plan.pose.orientation.x = 0;
      pose_plan.pose.orientation.y = 0;
      pose_plan.pose.orientation.z = 0;
      pose_plan.pose.orientation.w = 1;

      pose_plan.header.stamp = ros::Time::now();
      pose_plan.header.frame_id = "map";
      path.poses.push_back(pose_plan);

      path_pub_.publish(path);
    }
  }
}

void Navigation::UpdateMap(const string& map_path) {
  planning_domain_.Load(map_path);
  plan_path_.clear();
}

void Navigation::UpdateLocation(const Eigen::Vector2f& loc, float angle) {
  robot_loc_ = loc;
  robot_angle_ = angle;
  loc_initialized_ = true;
}

void Navigation::SendCommand(Eigen::Vector2f vel, float ang_vel) {
  drive_msg_.header.stamp = ros::Time::now();
  if (!FLAGS_no_joystick && !enabled_) {
    vel.setZero();
    ang_vel = 0;
  }
  
  drive_msg_.twist.angular.x = 0;
  drive_msg_.twist.angular.y = 0;
  drive_msg_.twist.angular.z = ang_vel;
  drive_msg_.twist.linear.x = vel.x();
  drive_msg_.twist.linear.y = vel.y();
  drive_msg_.twist.linear.z = 0;
<<<<<<< HEAD
  
  auto ackermann_msg = TwistToAckermann(drive_msg_);
  ackermann_drive_pub_.publish(ackermann_msg);
  twist_drive_pub_.publish(drive_msg_);
=======
  // printf("SendCommand: %f %f %f\n", drive_msg_.twist.linear.x, drive_msg_.twist.linear.y, drive_msg_.twist.angular.z);

  twist_drive_pub_.publish(drive_msg_.twist);

  auto ackermann_msg = TwistToAckermann(drive_msg_);
  ackermann_drive_pub_.publish(ackermann_msg);
>>>>>>> 699abb99
  // This command is going to take effect system latency period after. Hence
  // modify the timestamp to reflect the time when it will take effect.
  auto cmd_copy = drive_msg_;
  cmd_copy.header.stamp += ros::Duration(params_.system_latency);
  command_history_.push_back(cmd_copy);
  if (false) {
    printf("Push %7.3f %7.3f %7.3f\n",
          command_history_.back().twist.linear.x,
          command_history_.back().twist.linear.y,
          command_history_.back().twist.angular.z);
  }
}

void Navigation::PruneLatencyQueue() {
  if (command_history_.empty()) return;
  const double update_time = min(t_point_cloud_, t_odometry_);
  static const bool kDebug = false;
  for (size_t i = 0; i < command_history_.size(); ++i) {
    const double t_cmd = command_history_[i].header.stamp.toSec();
    if (kDebug) {
      printf("Command %d %f\n", int(i), t_cmd - update_time);
    }
    if (t_cmd < update_time - params_.dt) {
      if (kDebug) {
        printf("Erase %d %f %f\n",
            int(i),
            t_cmd - update_time,
            command_history_[i].twist.linear.x);
      }
      command_history_.erase(command_history_.begin() + i);
      --i;
    }
  }
}

void Navigation::UpdateOdometry(const nav_msgs::Odometry& msg) {
  latest_odom_msg_ = msg;
  t_odometry_ = msg.header.stamp.toSec();
  PruneLatencyQueue();
  if (!odom_initialized_) {
    starting_loc_ = Vector2f(msg.pose.pose.position.x, msg.pose.pose.position.y);
    odom_initialized_ = true;
  }
}

void PublishForwardPredictedPCL(const vector<Vector2f>& pcl) {
  fp_pcl_msg_.points.resize(pcl.size());
  for (size_t i = 0; i < pcl.size(); ++i) {
    fp_pcl_msg_.points[i].x = pcl[i].x();
    fp_pcl_msg_.points[i].y = pcl[i].y();
    fp_pcl_msg_.points[i].z = 0.324;
  }
  fp_pcl_msg_.header.stamp = ros::Time::now();
  fp_pcl_pub_.publish(fp_pcl_msg_);
}

void Navigation::ForwardPredict(double t) {
  if (command_history_.empty()) {
    robot_vel_ = Vector2f(0, 0);
    robot_omega_ = 0;
  } else {
    const Twist latest_twist = command_history_.back().twist;
    robot_vel_ = Vector2f(latest_twist.linear.x, latest_twist.linear.y);
    robot_omega_ = latest_twist.angular.z;
  }
  if (false) {
    for (size_t i = 0; i < command_history_.size(); ++i) {
      const auto& c = command_history_[i];
      printf("%d %f %f\n", int(i), t - c.header.stamp.toSec(), c.twist.linear.x);
    }
    printf("Predict: %f %f\n", t - t_odometry_, t - t_point_cloud_);
  }
  const geometry_msgs::Pose odom_pose = latest_odom_msg_.pose.pose;
  odom_loc_ = Vector2f(odom_pose.position.x, odom_pose.position.y);
  odom_angle_ = 2.0f * atan2f(odom_pose.orientation.z, odom_pose.orientation.w);
  using Eigen::Affine2f;
  using Eigen::Rotation2Df;
  using Eigen::Translation2f;
  Affine2f lidar_tf = Affine2f::Identity();
  for (const TwistStamped& c : command_history_) {
    const double cmd_time = c.header.stamp.toSec();
    if (cmd_time > t) continue;
    if (cmd_time >= t_odometry_ - params_.dt) {
      const float dt = (t_odometry_ > cmd_time) ?
          min<double>(t_odometry_ - cmd_time, params_.dt) :
          min<double>(t - cmd_time, params_.dt);
      odom_loc_ += dt * (Rotation2Df(odom_angle_) * Vector2f(
          c.twist.linear.x, c.twist.linear.y));
      odom_angle_ = AngleMod(odom_angle_ + dt * c.twist.angular.z);
    }
    if (t_point_cloud_ >= cmd_time  - params_.dt) {
      const float dt = (t_point_cloud_ > cmd_time) ?
          min<double>(t_point_cloud_ - cmd_time, params_.dt) :
          min<double>(t - cmd_time, params_.dt);
      lidar_tf =
          Translation2f(-dt * Vector2f(c.twist.linear.x, c.twist.linear.y)) *
          Rotation2Df(-c.twist.angular.z * dt) *
          lidar_tf;
    }
  }
  fp_point_cloud_.resize(point_cloud_.size());
  for (size_t i = 0; i < point_cloud_.size(); ++i) {
    fp_point_cloud_[i] = lidar_tf * point_cloud_[i];
  }
  PublishForwardPredictedPCL(fp_point_cloud_);
}

void Navigation::TrapezoidTest() {
  if (!odom_initialized_) return;
  const float x = (odom_loc_ - starting_loc_).norm();
  const float speed = robot_vel_.norm();
  const float velocity_cmd = Run1DTimeOptimalControl(
      params_.linear_limits,
      x,
      speed,
      FLAGS_test_dist,
      0, 
      params_.dt);
  SendCommand(Vector2f(velocity_cmd, 0), 0);
}

void Navigation::ObstacleTest() {
  const float speed = robot_vel_.norm();
  float free_path_length = 30.0;
  float clearance = 10;
  GetStraightFreePathLength(&free_path_length, &clearance);
  const float dist_left =
      max<float>(0.0f, free_path_length - params_.obstacle_margin);
  printf("%f\n", free_path_length);
  const float velocity_cmd = Run1DTimeOptimalControl(
      params_.linear_limits,
      0,
      speed,
      dist_left,
      0, 
      params_.dt);
  SendCommand(Vector2f(velocity_cmd, 0), 0);
}

Vector2f GetClosestApproach(const PathOption& o, const Vector2f& target) {
  if (fabs(o.curvature) < kEpsilon) {
    // Straight line path
    if (target.x() > o.free_path_length) {
      return Vector2f(o.free_path_length, 0);
    } else if (target.x() < 0.0) {
      return Vector2f(0, 0);
    } else {
      return Vector2f(target.x(), 0);
    }
  }
  const float end_angle = fabs(o.curvature * o.free_path_length);
  const float turn_radius = 1.0f / o.curvature;
  const Vector2f turn_center(0, turn_radius);
  const Vector2f target_radial = target - turn_center;

  const Vector2f start(0, 0);
  const Vector2f middle_radial = fabs(turn_radius) * target_radial.normalized();
  const Vector2f middle = turn_center + middle_radial;
  const float middle_angle =
      atan2(fabs(middle_radial.x()), fabs(middle_radial.y()));

  const Vector2f end(fabs(turn_radius) * sin(end_angle),
                     turn_radius * (1.0f - cos(end_angle)));

  Vector2f closest_point = start;
  if (middle_angle < end_angle &&
      (closest_point - target).squaredNorm() >
      (middle - target).squaredNorm()) {
    closest_point = middle;
  }
  if ((closest_point - target).squaredNorm() >
      (end - target).squaredNorm()) {
    closest_point = end;
  }
  return closest_point;
}

float GetClosestDistance(const PathOption& o, const Vector2f& target) {
  const Vector2f closest_point = GetClosestApproach(o, target);
  return (target - closest_point).norm();
}

void Navigation::ObstAvTest() {
  const Vector2f kTarget(4, 0);
  local_target_ = kTarget;
  RunObstacleAvoidance();
}

void Navigation::ObservePointCloud(const vector<Vector2f>& cloud,
                                   double time) {
  point_cloud_ = cloud;
  t_point_cloud_ = time;
  PruneLatencyQueue();
}

void Navigation::Plan(Eigen::Vector2f goal_loc) {
  static CumulativeFunctionTimer function_timer_(__FUNCTION__);
  CumulativeFunctionTimer::Invocation invoke(&function_timer_);
  static const bool kVisualize = true;
  typedef navigation::GraphDomain Domain;
  planning_domain_.ResetDynamicStates();
  const uint64_t start_id = planning_domain_.AddDynamicState(robot_loc_);
  const uint64_t goal_id = planning_domain_.AddDynamicState(goal_loc);
  Domain::State start = planning_domain_.states[start_id];
  Domain::State goal = planning_domain_.states[goal_id];
  visualization::ClearVisualizationMsg(global_viz_msg_);
  GraphVisualizer graph_viz(kVisualize);
  visualization::DrawCross(goal.loc, 0.2, 0xFF0000, global_viz_msg_);
  visualization::DrawCross(start.loc, 0.2, 0x8F, global_viz_msg_);
  const bool found_path =
      AStar(start, goal, planning_domain_, &graph_viz, &plan_path_);
  if (found_path) {
    const uint32_t path_color = 0x10A000;
    CHECK(plan_path_.size() > 0);
    Vector2f s1 = plan_path_[0].loc;
    for (size_t i = 1; i < plan_path_.size(); ++i) {
      Vector2f s2 = plan_path_[i].loc;
      visualization::DrawLine(s1, s2, path_color, global_viz_msg_);
      s1 = s2;
    }
    viz_pub_.publish(global_viz_msg_);
    ConvertPathToNavMsgsPath();
  } else {
    printf("No path found!\n");
  }
}

void Navigation::PlannerTest() {
  if (!loc_initialized_) return;
  Plan(nav_goal_loc_);
}

DEFINE_double(max_plan_deviation, 0.5,
   "Maximum premissible deviation from the plan");

bool Navigation::PlanStillValid() {
  if (plan_path_.size() < 2) return false;
  for (size_t i = 0; i + 1 < plan_path_.size(); ++i) {
    const float dist_from_segment =
        geometry::DistanceFromLineSegment(robot_loc_,
                                          plan_path_[i].loc,
                                          plan_path_[i + 1].loc);
    if (dist_from_segment < FLAGS_max_plan_deviation) {
      return true;
    }
  }
  return false;
}

Vector2f Navigation::GetCarrot() {
  const float kSqCarrotDist = Sq(params_.carrot_dist);
  CHECK_GE(plan_path_.size(), 2u);

  if ((plan_path_[0].loc - robot_loc_).squaredNorm() < kSqCarrotDist) {
    // Goal is within the carrot dist.
    return plan_path_[0].loc;
  }

  // Find closest line segment in plan to current location
  float closest_dist = FLT_MAX;
  int i0 = 0, i1 = 1;
  for (size_t i = 0; i + 1 < plan_path_.size(); ++i) {
    const Vector2f v0 = plan_path_[i].loc;
    const Vector2f v1 = plan_path_[i + 1].loc;
    const float dist_to_segment = geometry::DistanceFromLineSegment(
        robot_loc_, v0, v1);
    if (dist_to_segment < closest_dist) {
      closest_dist = dist_to_segment;
      i0 = i;
      i1 = i + 1;
    }
  }
  // printf("closest: %d %d %f\n", i0, i1, closest_dist);

  if (closest_dist > kSqCarrotDist) {
    // Closest edge on the plan is farther than carrot dist to the robot.
    // The carrot will be the projection of the robot loc on to the edge.
    const Vector2f v0 = plan_path_[i0].loc;
    const Vector2f v1 = plan_path_[i1].loc;
    Vector2f carrot;
    float sqdist;
    geometry::ProjectPointOntoLineSegment(robot_loc_, v0, v1, &carrot, &sqdist);
    return carrot;
  }

  // Iterate from current line segment to goal until the segment intersects
  // the circle centered at the robot, of radius kCarrotDist.
  // The goal is not within carrot dist of the robot, and the robot is within
  // carrot dist of some line segment. Hence, there must exist at least one
  // vertex along the plan towards the goal that is out of the carrot dist.
  for (int i = i1; i - 1 >= 0; --i) {
    i0 = i;
    // const Vector2f v0 = plan_path_[i].loc;
    const Vector2f v1 = plan_path_[i - 1].loc;
    if ((v1 - robot_loc_).squaredNorm() > kSqCarrotDist) {
      break;
    }
  }
  i1 = i0 -1;
  // printf("i0:%d i1:%d\n", i0, i1);
  const Vector2f v0 = plan_path_[i0].loc;
  const Vector2f v1 = plan_path_[i1].loc;
  Vector2f r0, r1;
  #define V2COMP(v) v.x(), v.y()
  // printf("%f,%f %f,%f %f,%f %f\n",
  //     V2COMP(robot_loc_), V2COMP(v0), V2COMP(v1), (v0 - v1).norm());
  const int num_intersections = geometry::CircleLineIntersection<float>(
      robot_loc_, params_.carrot_dist, v0, v1, &r0, &r1);
  CHECK_GT(num_intersections, 0);
  if (num_intersections == 1) return r0;
  if ((r0 - v1).squaredNorm() < (r1 - v1).squaredNorm()) {
    return r0;
  } else {
    return r1;
  }
}

void Navigation::GetStraightFreePathLength(float* free_path_length,
                                           float* clearance) {
  // How much the robot's body extends in front of its base link frame.
  const float l = 0.5 * params_.robot_length - params_.base_link_offset + params_.obstacle_margin;
  // The robot's half-width.
  const float w = 0.5 * params_.robot_width + params_.obstacle_margin;
  for (const Vector2f& p : fp_point_cloud_) {
    if (fabs(p.y()) > w || p.x() < 0.0f) continue;
    *free_path_length = min(*free_path_length, p.x() - l);
  }
  *clearance = params_.max_clearance;
  for (const Vector2f& p : point_cloud_) {
    if (p.x() - l > *free_path_length || p.x() < 0.0) continue;
    *clearance = min<float>(*clearance, fabs(fabs(p.y() - w)));
  }
  *clearance = max(0.0f, *clearance);
  *free_path_length = max(0.0f, *free_path_length);
}

Vector2f GetFinalPoint(const PathOption& o) {
  if (fabs(o.curvature) < 0.01) {
    return Vector2f(o.free_path_length, 0);
  } else {
    const float r = 1.0f / o.curvature;
    const float a = o.free_path_length / fabs(r);
    return Vector2f(fabs(r) * sin(a), r * (1.0 - cos(a)));
  }
}

void Navigation::DrawRobot() {
  {
    // How much the robot's body extends behind of its base link frame.
    const float l1 = -0.5 * params_.robot_length - params_.base_link_offset - params_.obstacle_margin;
    // How much the robot's body extends in front of its base link frame.
    const float l2 = 0.5 * params_.robot_length - params_.base_link_offset + params_.obstacle_margin;
    const float w = 0.5 * params_.robot_width + params_.obstacle_margin;
    visualization::DrawLine(
        Vector2f(l1, w), Vector2f(l1, -w), 0xC0C0C0, local_viz_msg_);
    visualization::DrawLine(
        Vector2f(l2, w), Vector2f(l2, -w), 0xC0C0C0, local_viz_msg_);
    visualization::DrawLine(
        Vector2f(l1, w), Vector2f(l2, w), 0xC0C0C0, local_viz_msg_);
    visualization::DrawLine(
        Vector2f(l1, -w), Vector2f(l2, -w), 0xC0C0C0, local_viz_msg_);
  }

  {
    // How much the robot's body extends behind of its base link frame.
    const float l1 = -0.5 * params_.robot_length - params_.base_link_offset;
    // How much the robot's body extends in front of its base link frame.
    const float l2 = 0.5 * params_.robot_length - params_.base_link_offset;
    const float w = 0.5 * params_.robot_width;
    visualization::DrawLine(
        Vector2f(l1, w), Vector2f(l1, -w), 0x000000, local_viz_msg_);
    visualization::DrawLine(
        Vector2f(l2, w), Vector2f(l2, -w), 0x000000, local_viz_msg_);
    visualization::DrawLine(
        Vector2f(l1, w), Vector2f(l2, w), 0x000000, local_viz_msg_);
    visualization::DrawLine(
        Vector2f(l1, -w), Vector2f(l2, -w), 0x000000, local_viz_msg_);
  }
}

DEFINE_double(tx, 0.4, "Test obstacle point - X");
DEFINE_double(ty, -0.38, "Test obstacle point - Y");

void Navigation::RunObstacleAvoidance() {
  const bool debug = false;
  static CumulativeFunctionTimer function_timer_(__FUNCTION__);
  CumulativeFunctionTimer::Invocation invoke(&function_timer_);
  // static const bool kDebug = false;

  if (false) {
    fp_point_cloud_ = {
      Vector2f(FLAGS_tx, FLAGS_ty)
    };
    for (const Vector2f& v : fp_point_cloud_) {
      visualization::DrawCross(v, 0.05, 0xFF0000, local_viz_msg_);
    }
  }

  sampler_->Update(robot_vel_, robot_omega_, local_target_, fp_point_cloud_);
  evaluator_->Update(robot_vel_, robot_omega_, local_target_, fp_point_cloud_);
  auto paths = sampler_->GetSamples(params_.num_options);
  if (debug) {
    printf("%lu options\n", paths.size());
    int i = 0;
    for (auto p : paths) {
      ConstantCurvatureArc arc = 
          *reinterpret_cast<ConstantCurvatureArc*>(p.get());
      printf("%3d: %7.5f %7.3f %7.3f\n",
          i++, arc.curvature, arc.length, arc.curvature);
      visualization::DrawCross(arc.obstruction, 0.1, 0xFF0000, local_viz_msg_);
    }
  }
  if (paths.size() == 0) {
    // No options, just stop.
<<<<<<< HEAD
=======
    if (debug) printf("No paths found\n");
>>>>>>> 699abb99
    Halt();
    return;
  }
  auto best_path = evaluator_->FindBest(paths);
  if (best_path == nullptr) {
<<<<<<< HEAD
=======
    if (debug) printf("No best path found\n");
>>>>>>> 699abb99
    // No valid path found!
    Halt();
    return;
  }
  for (shared_ptr<PathRolloutBase>& o : paths) {
    ConstantCurvatureArc arc = 
        *reinterpret_cast<ConstantCurvatureArc*>(o.get());
    visualization::DrawPathOption(arc.curvature,
                                  arc.length,
                                  arc.clearance,
                                  0x0000FF,
                                  local_viz_msg_);
  }
  ConstantCurvatureArc arc = 
        *reinterpret_cast<ConstantCurvatureArc*>(best_path.get());
  visualization::DrawPathOption(arc.curvature,
                                arc.length,
                                arc.clearance,
                                0xFF0000,
                                local_viz_msg_);
  if (debug) printf("Best Path Chosen %f\n", arc.curvature);

  const Vector2f closest_point = best_path->EndPoint().translation;
  visualization::DrawCross(closest_point, 0.05, 0x00A000, local_viz_msg_);
  float ang_vel_cmd = 0;
  Vector2f vel_cmd(0, 0);

  float max_map_speed = params_.linear_limits.max_speed;
  planning_domain_.GetClearanceAndSpeedFromLoc(
      robot_loc_, nullptr, &max_map_speed);
  auto linear_limits = params_.linear_limits;
  linear_limits.max_speed = max_map_speed;
  best_path->GetControls(linear_limits, params_.angular_limits, params_.dt, robot_vel_, robot_omega_, vel_cmd, ang_vel_cmd);
<<<<<<< HEAD
  // printf("cmd: %7.3f %7.3f %7.3f\n", vel_cmd.x(), vel_cmd.y(), ang_vel_cmd);
=======
  if (debug) printf("cmd: %7.3f %7.3f %7.3f\n", vel_cmd.x(), vel_cmd.y(), ang_vel_cmd);
>>>>>>> 699abb99
  // const float dist_left =
  //     max<float>(0.0, best_option.free_path_length - params_.obstacle_margin);

  // const float speed = robot_vel_.norm();
  // float max_speed = min<float>(params_.linear_limits.speed,
  //     sqrt(2.0f * params_.linear_limits.accel * best_option.clearance));
  // max_speed = min(max_map_speed, max_speed);
  // velocity_cmd = Run1DTOC(0, dist_left, speed, max_speed, params_.linear_limits.accel, params_.linear_limits.decel, params_.dt);
  SendCommand(vel_cmd, ang_vel_cmd);
}

void Navigation::Halt() {
  const float kEpsSpeed = 0.01;
  const float velocity = robot_vel_.x();
  float velocity_cmd = 0;
  if (fabs(velocity) > kEpsSpeed) {
    const float dv = params_.linear_limits.max_deceleration * params_.dt;
    if (velocity < -dv) {
      velocity_cmd = velocity + dv;
    } else if (velocity > dv) {
      velocity_cmd = velocity - dv;
    } else {
      velocity_cmd = 0;
    }
  }
  // TODO: Motion profiling for omega.
  // printf("%8.3f %8.3f\n", velocity, velocity_cmd);
  // printf("cmd: %7.3f %7.3f %7.3f\n", velocity_cmd, 0.0, 0.0);
  SendCommand(Vector2f(velocity_cmd, 0), 0);
}

void Navigation::TurnInPlace() {
  const float kMaxLinearSpeed = 0.1;
  const float velocity = robot_vel_.x();
  float angular_cmd = 0;
  if (fabs(velocity) > kMaxLinearSpeed) {
    Halt();
    return;
  }
  const float goal_theta = atan2(local_target_.y(), local_target_.x());
  const float dv = params_.dt * params_.angular_limits.max_acceleration;
  if (robot_omega_ * goal_theta < 0.0f) {
    // Turning the wrong way!
    if (fabs(robot_omega_) < dv) {
      angular_cmd = 0;
    } else {
      angular_cmd = robot_omega_ - Sign(robot_omega_) * dv;
    }
  } else {
    // printf("Running TOC\n");
    const float s = Sign(goal_theta);
    angular_cmd = Run1DTimeOptimalControl(
        params_.linear_limits,
        0,
        robot_omega_,
        s * goal_theta,
        0, 
        params_.dt);
  }
  // TODO: Motion profiling for omega.
  // printf("TurnInPlace: %8.3f %8.3f %8.3f\n",
  //        RadToDeg(goal_theta),
  //        RadToDeg(robot_omega_),
  //        RadToDeg(angular_cmd));
  SendCommand(Vector2f(0, 0), angular_cmd);
}

void Navigation::LatencyTest() {
  static FILE* fid = nullptr;
  if (!FLAGS_test_log_file.empty() && fid == nullptr) {
    fid = fopen(FLAGS_test_log_file.c_str(), "w");
  }
  const float kMaxSpeed = 0.75;
  const float kFrequency = 0.4;

  static double t_start_ = GetMonotonicTime();
  const double t = GetMonotonicTime() - t_start_;
  float v_current = robot_vel_.x();
  float v_cmd = kMaxSpeed *
      sin(2.0 * M_PI * kFrequency * t);
  SendCommand(Vector2f(v_cmd, 0), 0);
  printf("t:%f current:%f cmd:%f\n", t, v_current, v_cmd);
  if (fid != nullptr) {
    fprintf(fid, "%f %f %f\n", t, v_current, v_cmd);
  }
}

void Navigation::Abort() {
  if (!nav_complete_) {
    printf("Abort!\n");
  }
  nav_complete_ = true;
}

void Navigation::Run() {
  const bool kDebug = false;
  if (!initialized_) {
    if (kDebug) printf("Not initialized\n");
    return;
  }
  visualization::ClearVisualizationMsg(local_viz_msg_);
  DrawRobot();
  if (!odom_initialized_) {
    if (kDebug) printf("Odometry not initialized\n");
    return;
  }
  ForwardPredict(ros::Time::now().toSec() + params_.system_latency);
  if (FLAGS_test_toc) {
    TrapezoidTest();
    return;
  } else if (FLAGS_test_obstacle) {
    ObstacleTest();
    return;
  } else if (FLAGS_test_avoidance) {
    ObstAvTest();
    viz_pub_.publish(local_viz_msg_);
    return;
  } else if (FLAGS_test_planner) {
    PlannerTest();
    return;
  } else if (FLAGS_test_latency) {
    LatencyTest();
    return;
  }

  // Publish Navigation Status
  if (nav_complete_) {
    if (kDebug) printf("Nav complete\n");
    Halt();
    status_msg_.status = 3;
    status_pub_.publish(status_msg_);
    viz_pub_.publish(local_viz_msg_);
    return;
  }
  status_msg_.status = 1;
  status_pub_.publish(status_msg_);
  if (!PlanStillValid()) {
    if (kDebug) printf("Replanning\n");
    Plan(nav_goal_loc_);
  }
  // Get Carrot.
  const Vector2f carrot = GetCarrot();
  carrot_pub_.publish(CarrotToNavMsgsPath(carrot));
  auto msg_copy = global_viz_msg_;
  visualization::DrawCross(carrot, 0.2, 0x10E000, msg_copy);
  visualization::DrawArc(
      Vector2f(0, 0), params_.carrot_dist, -M_PI, M_PI, 0xE0E0E0, local_viz_msg_);
  viz_pub_.publish(msg_copy);
  // Check if complete.
  nav_complete_ = 
      (robot_loc_ - carrot).squaredNorm() < Sq(params_.target_dist_tolerance) &&
      (robot_vel_).squaredNorm() < Sq(params_.target_dist_tolerance);
  // Run local planner.
  if (nav_complete_) {
    if (kDebug) printf("Now complete\n");
    Halt();
  } else {
    // TODO check if the robot needs to turn around.
    local_target_ = Rotation2Df(-robot_angle_) * (carrot - robot_loc_);
    static const float kLocalFOV = DegToRad(60.0);
    const float theta = atan2(local_target_.y(), local_target_.x());
    if (local_target_.squaredNorm() > Sq(params_.carrot_dist)) {
      local_target_ = params_.carrot_dist * local_target_.normalized();
    }
    visualization::DrawCross(local_target_, 0.2, 0xFF0080, local_viz_msg_);
    if (!FLAGS_no_local) {
      // printf("Local target: %8.3f, %8.3f (%6.1f\u00b0)\n",
      //     local_target_.x(), local_target_.y(), RadToDeg(theta));
      if (fabs(theta) > kLocalFOV) {
        if (kDebug) printf("TurnInPlace\n");
        TurnInPlace();
      } else {
        if (kDebug) printf("ObstAv\n");
        RunObstacleAvoidance();
      }
    }
  }
  viz_pub_.publish(local_viz_msg_);
}

}  // namespace navigation<|MERGE_RESOLUTION|>--- conflicted
+++ resolved
@@ -328,19 +328,12 @@
   drive_msg_.twist.linear.x = vel.x();
   drive_msg_.twist.linear.y = vel.y();
   drive_msg_.twist.linear.z = 0;
-<<<<<<< HEAD
-  
+  // printf("SendCommand: %f %f %f\n", drive_msg_.twist.linear.x, drive_msg_.twist.linear.y, drive_msg_.twist.angular.z);
+
+  twist_drive_pub_.publish(drive_msg_.twist);
+
   auto ackermann_msg = TwistToAckermann(drive_msg_);
   ackermann_drive_pub_.publish(ackermann_msg);
-  twist_drive_pub_.publish(drive_msg_);
-=======
-  // printf("SendCommand: %f %f %f\n", drive_msg_.twist.linear.x, drive_msg_.twist.linear.y, drive_msg_.twist.angular.z);
-
-  twist_drive_pub_.publish(drive_msg_.twist);
-
-  auto ackermann_msg = TwistToAckermann(drive_msg_);
-  ackermann_drive_pub_.publish(ackermann_msg);
->>>>>>> 699abb99
   // This command is going to take effect system latency period after. Hence
   // modify the timestamp to reflect the time when it will take effect.
   auto cmd_copy = drive_msg_;
@@ -755,19 +748,13 @@
   }
   if (paths.size() == 0) {
     // No options, just stop.
-<<<<<<< HEAD
-=======
     if (debug) printf("No paths found\n");
->>>>>>> 699abb99
     Halt();
     return;
   }
   auto best_path = evaluator_->FindBest(paths);
   if (best_path == nullptr) {
-<<<<<<< HEAD
-=======
     if (debug) printf("No best path found\n");
->>>>>>> 699abb99
     // No valid path found!
     Halt();
     return;
@@ -801,11 +788,7 @@
   auto linear_limits = params_.linear_limits;
   linear_limits.max_speed = max_map_speed;
   best_path->GetControls(linear_limits, params_.angular_limits, params_.dt, robot_vel_, robot_omega_, vel_cmd, ang_vel_cmd);
-<<<<<<< HEAD
-  // printf("cmd: %7.3f %7.3f %7.3f\n", vel_cmd.x(), vel_cmd.y(), ang_vel_cmd);
-=======
   if (debug) printf("cmd: %7.3f %7.3f %7.3f\n", vel_cmd.x(), vel_cmd.y(), ang_vel_cmd);
->>>>>>> 699abb99
   // const float dist_left =
   //     max<float>(0.0, best_option.free_path_length - params_.obstacle_margin);
 

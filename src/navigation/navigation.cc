//========================================================================
//  This software is free: you can redistribute it and/or modify
//  it under the terms of the GNU Lesser General Public License Version 3,
//  as published by the Free Software Foundation.
//
//  This software is distributed in the hope that it will be useful,
//  but WITHOUT ANY WARRANTY; without even the implied warranty of
//  MERCHANTABILITY or FITNESS FOR A PARTICULAR PURPOSE.  See the
//  GNU Lesser General Public License for more details.
//
//  You should have received a copy of the GNU Lesser General Public License
//  Version 3 in the file COPYING that came with this distribution.
//  If not, see <http://www.gnu.org/licenses/>.
//========================================================================
/*!
\file    navigation.cc
\brief   Implementation for reference Navigation class.
\author  Joydeep Biswas, Jarrett Holtz, Kavan Sikand (C) 2021
*/
//========================================================================

#include <algorithm>
#include <cmath>
#include <deque>
#include <memory>
#include <string>

#include "navigation.h"
#include "geometry_msgs/PoseStamped.h"
#include "gflags/gflags.h"
#include "eigen3/Eigen/Dense"
#include "eigen3/Eigen/Geometry"
#include "glog/logging.h"
#include "shared/math/math_util.h"
#include "shared/util/helpers.h"
#include "shared/util/timer.h"
#include "shared/util/timer.h"
#include "eight_connected_domain.h"
#include "graph_domain.h"
#include "astar.h"

#include "motion_primitives.h"
#include "constant_curvature_arcs.h"
#include "ackermann_motion_primitives.h"
#include "linear_evaluator.h"

using Eigen::Rotation2Df;
using Eigen::Vector2f;
using navigation::MotionLimits;
using navigation::Odom;
using navigation::Twist;
using std::atan2;
using std::deque;
using std::max;
using std::min;
using std::swap;
using std::shared_ptr;
using std::string;
using std::vector;

using namespace math_util;
using namespace motion_primitives;

// Special test modes.
DEFINE_bool(test_toc, false, "Run 1D time-optimal controller test");
DEFINE_bool(test_obstacle, false, "Run obstacle detection test");
DEFINE_bool(test_avoidance, false, "Run obstacle avoidance test");
DEFINE_bool(test_planner, false, "Run navigation planner test");
DEFINE_bool(test_latency, false, "Run Latency test");
DEFINE_double(test_dist, 0.5, "Test distance");
DEFINE_string(test_log_file, "", "Log test results to file");

DEFINE_double(max_curvature, 2.0, "Maximum curvature of turning");

DEFINE_bool(no_local, false, "can be used to turn off local planner");

namespace {
// Epsilon value for handling limited numerical precision.
const float kEpsilon = 1e-5;

DEFINE_int32(num_options, 41, "Number of options to consider");

// TODO(jaholtz) figure out how to handle this visualization without
// having astar contain ros dependencies
struct EightGridVisualizer {
  EightGridVisualizer(bool visualize) :
             kVisualize(visualize) { }

  void DrawEdge(const navigation::EightConnectedDomain::State& s1,
                const navigation::EightConnectedDomain::State& s2) {
    if (!kVisualize) return;
    static const bool kDebug = false;
    if (kDebug) {
      printf("%7.2f,%7.2f -> %7.2f,%7.2f\n",
            s1.x(),
            s1.y(),
            s2.x(),
            s2.y());
    }
    // visualization::DrawLine(s1, s2, 0x606060, global_viz_msg_);
    // viz_pub_.publish(global_viz_msg_);
    if (kDebug) Sleep(0.05);
  }

  const bool kVisualize;
};

struct GraphVisualizer {
  GraphVisualizer(bool visualize) :
             kVisualize(visualize) { }

  void DrawEdge(const navigation::GraphDomain::State& s1,
                const navigation::GraphDomain::State& s2) {
    if (!kVisualize) return;
    static const bool kDebug = false;
    if (kDebug) {
      printf("%7.2f,%7.2f -> %7.2f,%7.2f\n",
            s1.loc.x(),
            s1.loc.y(),
            s2.loc.x(),
            s2.loc.y());
    }
    // visualization::DrawLine(s1.loc, s2.loc, 0xC0C0C0, global_viz_msg_);
    // viz_pub_.publish(global_viz_msg_);
    if (kDebug) Sleep(0.05);
  }

  const bool kVisualize;
};

}  // namespace

namespace navigation {

Navigation::Navigation() :
    robot_loc_(0, 0),
    robot_angle_(0),
    robot_vel_(0, 0),
    robot_omega_(0),
    nav_complete_(true),
    pause_(false),
    nav_goal_loc_(0, 0),
    nav_goal_angle_(0),
    odom_initialized_(false),
    loc_initialized_(false),
    t_point_cloud_(0),
    t_odometry_(0),
    enabled_(false),
    initialized_(false),
    sampler_(nullptr),
    evaluator_(nullptr) {
  sampler_ = std::unique_ptr<PathRolloutSamplerBase>(new AckermannSampler());
  evaluator_ = std::unique_ptr<PathEvaluatorBase>(new LinearEvaluator());
}

void Navigation::Initialize(const NavigationParameters& params,
                            const string& map_file) {
  // Initialize status message
  params_ = params;
  planning_domain_ = GraphDomain(map_file, &params_);
  initialized_ = true;
  sampler_->SetNavParams(params);
}

bool Navigation::Enabled() const {
  return enabled_;
}

void Navigation::Enable(bool enable) {
  enabled_ = enable;
}

void Navigation::SetNavGoal(const Vector2f& loc, float angle) {
  target_override_ = false;
  pause_ = false;
  nav_goal_loc_ = loc;
  nav_goal_angle_ = angle;
  nav_complete_ = false;
  plan_path_.clear();
}


void Navigation::SetOverride(const Vector2f& loc, float angle) {
  override_target_ = loc;
  target_override_ = true;
  pause_ = false;
}

bool Navigation::Overriden() {
  return target_override_;
}

void Navigation::Resume() {
  target_override_ = false;
  pause_ = false;
}

void Navigation::UpdateMap(const string& map_path) {
  planning_domain_.Load(map_path);
  plan_path_.clear();
}

void Navigation::UpdateLocation(const Eigen::Vector2f& loc, float angle) {
  robot_loc_ = loc;
  robot_angle_ = angle;
  loc_initialized_ = true;
}

void Navigation::PruneLatencyQueue() {
  if (command_history_.empty()) return;
  const double update_time = min(t_point_cloud_, t_odometry_);
  static const bool kDebug = false;
  for (size_t i = 0; i < command_history_.size(); ++i) {
    const double t_cmd = command_history_[i].time;
    if (kDebug) {
      printf("Command %d %f\n", int(i), t_cmd - update_time);
    }
    if (t_cmd < update_time - params_.dt) {
      if (kDebug) {
        printf("Erase %d %f %f\n",
            int(i),
            t_cmd - update_time,
            command_history_[i].linear.x());
      }
      command_history_.erase( command_history_.begin() + i);
      --i;
    }
  }
}

void Navigation::UpdateOdometry(const Odom& msg) {
  latest_odom_msg_ = msg;
  t_odometry_ = msg.time;
  PruneLatencyQueue();
  if (!odom_initialized_) {
    starting_loc_ = Vector2f(msg.position.x(), msg.position.y());
    odom_initialized_ = true;
  }
}

void Navigation::UpdateCommandHistory(Twist twist) {
  twist.time += params_.system_latency;
  command_history_.push_back(twist);
  if (false) {
    printf("Push %f %f\n",
          twist.linear.x(),
          command_history_.back().linear.x());
  }
}

void Navigation::ForwardPredict(double t) {
  if (command_history_.empty()) {
    robot_vel_ = Vector2f(0, 0);
    robot_omega_ = 0;
  } else {
    const Twist latest_twist = command_history_.back();
    robot_vel_ = Vector2f(latest_twist.linear.x(), latest_twist.linear.y());
    robot_omega_ = latest_twist.angular.z();
  }
  if (false) {
    for (size_t i = 0; i < command_history_.size(); ++i) {
      const auto& c = command_history_[i];
      printf("%d %f %f\n", int(i), t - c.time, c.linear.x());
    }
    printf("Predict: %f %f\n", t - t_odometry_, t - t_point_cloud_);
  }
  odom_loc_ = Vector2f(latest_odom_msg_.position.x(),
                       latest_odom_msg_.position.y());
  odom_angle_ = 2.0f * atan2f(latest_odom_msg_.orientation.z(),
                              latest_odom_msg_.orientation.w());
  using Eigen::Affine2f;
  using Eigen::Rotation2Df;
  using Eigen::Translation2f;
  Affine2f lidar_tf = Affine2f::Identity();
  for (const Twist& c : command_history_) {
    const double cmd_time = c.time;
    if (cmd_time > t) continue;
    if (cmd_time >= t_odometry_ - params_.dt) {
      const float dt = (t_odometry_ > cmd_time) ?
          min<double>(t_odometry_ - cmd_time, params_.dt) :
          min<double>(t - cmd_time, params_.dt);
      odom_loc_ += dt * (Rotation2Df(odom_angle_) * Vector2f(
          c.linear.x(), c.linear.y()));
      odom_angle_ = AngleMod(odom_angle_ + dt * c.angular.z());
    }
    if (t_point_cloud_ >= cmd_time  - params_.dt) {
      const float dt = (t_point_cloud_ > cmd_time) ?
          min<double>(t_point_cloud_ - cmd_time, params_.dt) :
          min<double>(t - cmd_time, params_.dt);
      lidar_tf =
          Translation2f(-dt * Vector2f(c.linear.x(), c.linear.y())) *
          Rotation2Df(-c.angular.z() * dt) *
          lidar_tf;
    }
  }
  fp_point_cloud_.resize(point_cloud_.size());
  for (size_t i = 0; i < point_cloud_.size(); ++i) {
    fp_point_cloud_[i] = lidar_tf * point_cloud_[i];
  }
}

void Navigation::TrapezoidTest(Vector2f& cmd_vel, float& cmd_angle_vel) {
  if (!odom_initialized_) return;
  const float x = (odom_loc_ - starting_loc_).norm();
  const float speed = robot_vel_.norm();
  const float velocity_cmd = Run1DTimeOptimalControl(
      params_.linear_limits,
      x,
      speed,
      FLAGS_test_dist,
      0,
      params_.dt);
  cmd_vel = {velocity_cmd, 0};
  cmd_angle_vel = 0;
  printf("x: %.3f d:%.3f v: %.3f cmd:%.3f\n", x, FLAGS_test_dist, speed, velocity_cmd);
}

void Navigation::LatencyTest(Vector2f& cmd_vel, float& cmd_angle_vel) {
  static FILE* fid = nullptr;
  if (!FLAGS_test_log_file.empty() && fid == nullptr) {
    fid = fopen(FLAGS_test_log_file.c_str(), "w");
  }
  const float kMaxSpeed = 0.75;
  const float kFrequency = 0.4;

  static double t_start_ = GetMonotonicTime();
  const double t = GetMonotonicTime() - t_start_;
  // float v_current = robot_vel_.x();
  float v_cmd = kMaxSpeed *
      sin(2.0 * M_PI * kFrequency * t);
  cmd_vel = {v_cmd, 0};
  cmd_angle_vel = 0.0;
}

void Navigation::ObstAvTest(Vector2f& cmd_vel, float& cmd_angle_vel) {
  const Vector2f kTarget(4, 0);
  local_target_ = kTarget;
  RunObstacleAvoidance(cmd_vel, cmd_angle_vel);
}

void Navigation::ObstacleTest(Vector2f& cmd_vel, float& cmd_angle_vel) {
  const float speed = robot_vel_.norm();
  float free_path_length = 30.0;
  float clearance = 10;
  GetStraightFreePathLength(&free_path_length, &clearance);
  const float dist_left =
      max<float>(0.0f, free_path_length - params_.obstacle_margin);
  printf("%f\n", free_path_length);
  const float velocity_cmd = Run1DTimeOptimalControl(
      params_.linear_limits,
      0,
      speed,
      dist_left,
      0,
      params_.dt);
  cmd_vel = {velocity_cmd, 0};
  cmd_angle_vel = 0;
}

Vector2f GetClosestApproach(const PathOption& o, const Vector2f& target) {
  if (fabs(o.curvature) < kEpsilon) {
    // Straight line path
    if (target.x() > o.free_path_length) {
      return Vector2f(o.free_path_length, 0);
    } else if (target.x() < 0.0) {
      return Vector2f(0, 0);
    } else {
      return Vector2f(target.x(), 0);
    }
  }
  const float end_angle = fabs(o.curvature * o.free_path_length);
  const float turn_radius = 1.0f / o.curvature;
  const Vector2f turn_center(0, turn_radius);
  const Vector2f target_radial = target - turn_center;

  const Vector2f start(0, 0);
  const Vector2f middle_radial = fabs(turn_radius) * target_radial.normalized();
  const Vector2f middle = turn_center + middle_radial;
  const float middle_angle =
      atan2(fabs(middle_radial.x()), fabs(middle_radial.y()));

  const Vector2f end(fabs(turn_radius) * sin(end_angle),
                     turn_radius * (1.0f - cos(end_angle)));

  Vector2f closest_point = start;
  if (middle_angle < end_angle &&
      (closest_point - target).squaredNorm() >
      (middle - target).squaredNorm()) {
    closest_point = middle;
  }
  if ((closest_point - target).squaredNorm() >
      (end - target).squaredNorm()) {
    closest_point = end;
  }
  return closest_point;
}

float GetClosestDistance(const PathOption& o, const Vector2f& target) {
  const Vector2f closest_point = GetClosestApproach(o, target);
  return (target - closest_point).norm();
}

void Navigation::ObservePointCloud(const vector<Vector2f>& cloud,
                                   double time) {
  point_cloud_ = cloud;
  t_point_cloud_ = time;
  PruneLatencyQueue();
}

vector<int> Navigation::GlobalPlan(const Vector2f& initial,
                                   const Vector2f& end) {
  auto plan = Plan(initial, end);
  std::vector<int> path;
  for (auto& node : plan ) {
    path.push_back(node.id);
  }
  return path;
}

vector<GraphDomain::State> Navigation::Plan(const Vector2f& initial,
                                            const Vector2f& end) {
  vector<GraphDomain::State> path;
  static CumulativeFunctionTimer function_timer_(__FUNCTION__);
  CumulativeFunctionTimer::Invocation invoke(&function_timer_);
  static const bool kVisualize = true;
  typedef navigation::GraphDomain Domain;
  planning_domain_.ResetDynamicStates();
  const uint64_t start_id = planning_domain_.AddDynamicState(initial);
  const uint64_t goal_id = planning_domain_.AddDynamicState(end);
  Domain::State start = planning_domain_.states[start_id];
  Domain::State goal = planning_domain_.states[goal_id];
  GraphVisualizer graph_viz(kVisualize);
  const bool found_path =
      AStar(start, goal, planning_domain_, &graph_viz, &path);
  if (found_path) {
    CHECK(path.size() > 0);
    Vector2f s1 = plan_path_[0].loc;
    for (size_t i = 1; i < plan_path_.size(); ++i) {
      Vector2f s2 = plan_path_[i].loc;
      s1 = s2;
    }
  } else {
    printf("No path found!\n");
  }
  return path;
}

void Navigation::PlannerTest() {
  if (!loc_initialized_) return;
  Plan(robot_loc_, nav_goal_loc_);
}

DEFINE_double(max_plan_deviation, 0.5,
   "Maximum premissible deviation from the plan");
bool Navigation::PlanStillValid() {
  if (plan_path_.size() < 2) return false;
  for (size_t i = 0; i + 1 < plan_path_.size(); ++i) {
    const float dist_from_segment =
        geometry::DistanceFromLineSegment(robot_loc_,
                                          plan_path_[i].loc,
                                          plan_path_[i + 1].loc);
    if (dist_from_segment < FLAGS_max_plan_deviation) {
      return true;
    }
  }
  return false;
}

Vector2f Navigation::GetCarrot() {
  const float kSqCarrotDist = Sq(params_.carrot_dist);
  CHECK_GE(plan_path_.size(), 2u);

  if ((plan_path_[0].loc - robot_loc_).squaredNorm() < kSqCarrotDist) {
    // Goal is within the carrot dist.
    return plan_path_[0].loc;
  }

  // Find closest line segment in plan to current location
  float closest_dist = FLT_MAX;
  int i0 = 0, i1 = 1;
  for (size_t i = 0; i + 1 < plan_path_.size(); ++i) {
    const Vector2f v0 = plan_path_[i].loc;
    const Vector2f v1 = plan_path_[i + 1].loc;
    const float dist_to_segment = geometry::DistanceFromLineSegment(
        robot_loc_, v0, v1);
    if (dist_to_segment < closest_dist) {
      closest_dist = dist_to_segment;
      i0 = i;
      i1 = i + 1;
    }
  }
  // printf("closest: %d %d %f\n", i0, i1, closest_dist);

  if (closest_dist > kSqCarrotDist) {
    // Closest edge on the plan is farther than carrot dist to the robot.
    // The carrot will be the projection of the robot loc on to the edge.
    const Vector2f v0 = plan_path_[i0].loc;
    const Vector2f v1 = plan_path_[i1].loc;
    Vector2f carrot;
    float sqdist;
    geometry::ProjectPointOntoLineSegment(robot_loc_, v0, v1, &carrot, &sqdist);
    return carrot;
  }

  // Iterate from current line segment to goal until the segment intersects
  // the circle centered at the robot, of radius kCarrotDist.
  // The goal is not within carrot dist of the robot, and the robot is within
  // carrot dist of some line segment. Hence, there must exist at least one
  // vertex along the plan towards the goal that is out of the carrot dist.
  for (int i = i1; i - 1 >= 0; --i) {
    i0 = i;
    // const Vector2f v0 = plan_path_[i].loc;
    const Vector2f v1 = plan_path_[i - 1].loc;
    if ((v1 - robot_loc_).squaredNorm() > kSqCarrotDist) {
      break;
    }
  }
  i1 = i0 -1;
  // printf("i0:%d i1:%d\n", i0, i1);
  const Vector2f v0 = plan_path_[i0].loc;
  const Vector2f v1 = plan_path_[i1].loc;
  Vector2f r0, r1;
  #define V2COMP(v) v.x(), v.y()
  // printf("%f,%f %f,%f %f,%f %f\n",
  //     V2COMP(robot_loc_), V2COMP(v0), V2COMP(v1), (v0 - v1).norm());
  const int num_intersections = geometry::CircleLineIntersection<float>(
      robot_loc_, params_.carrot_dist, v0, v1, &r0, &r1);
  CHECK_GT(num_intersections, 0);
  if (num_intersections == 1) return r0;
  if ((r0 - v1).squaredNorm() < (r1 - v1).squaredNorm()) {
    return r0;
  } else {
    return r1;
  }
}

void Navigation::GetStraightFreePathLength(float* free_path_length,
                                           float* clearance) {
  // How much the robot's body extends in front of its base link frame.
  const float l = 0.5 * params_.robot_length - params_.base_link_offset + params_.obstacle_margin;
  // The robot's half-width.
  const float w = 0.5 * params_.robot_width + params_.obstacle_margin;
  for (const Vector2f& p : fp_point_cloud_) {
    if (fabs(p.y()) > w || p.x() < 0.0f) continue;
    *free_path_length = min(*free_path_length, p.x() - l);
  }
  *clearance = params_.max_clearance;
  for (const Vector2f& p : point_cloud_) {
    if (p.x() - l > *free_path_length || p.x() < 0.0) continue;
    *clearance = min<float>(*clearance, fabs(fabs(p.y() - w)));
  }
  *clearance = max(0.0f, *clearance);
  *free_path_length = max(0.0f, *free_path_length);
}

Vector2f GetFinalPoint(const PathOption& o) {
  if (fabs(o.curvature) < 0.01) {
    return Vector2f(o.free_path_length, 0);
  } else {
    const float r = 1.0f / o.curvature;
    const float a = o.free_path_length / fabs(r);
    return Vector2f(fabs(r) * sin(a), r * (1.0 - cos(a)));
  }
}

DEFINE_double(tx, 0.4, "Test obstacle point - X");
DEFINE_double(ty, -0.38, "Test obstacle point - Y");

void Navigation::RunObstacleAvoidance(Vector2f& vel_cmd, float& ang_vel_cmd) {
  static CumulativeFunctionTimer function_timer_(__FUNCTION__);
  CumulativeFunctionTimer::Invocation invoke(&function_timer_);
  const bool debug = FLAGS_v > 1;

  // Handling potential carrot overrides from social nav
  Vector2f local_target = local_target_;
  if (target_override_) {
    local_target = override_target_;
  }
  if (debug) {
    cout << "Local Target: ";
    cout << local_target.x() << ", " << local_target.y() << endl;
  }
  sampler_->Update(robot_vel_, robot_omega_, local_target, fp_point_cloud_);
  evaluator_->Update(robot_vel_, robot_omega_, local_target, fp_point_cloud_);
  auto paths = sampler_->GetSamples(params_.num_options);
  if (false) {
    printf("%lu options\n", paths.size());
    int i = 0;
    for (auto p : paths) {
      ConstantCurvatureArc arc =
          *reinterpret_cast<ConstantCurvatureArc*>(p.get());
      printf("%3d: %7.5f %7.3f %7.3f\n",
          i++, arc.curvature, arc.length, arc.curvature);
    }
  }
  if (paths.size() == 0) {
    // No options, just stop.
    Halt(vel_cmd, ang_vel_cmd);
    if (debug) printf("No paths found\n");
    return;
  }
  auto best_path = evaluator_->FindBest(paths);
  if (best_path == nullptr) {
    if (debug) printf("No best path found\n");
    // No valid path found!
    Halt(vel_cmd, ang_vel_cmd);
    return;
  }
  ang_vel_cmd = 0;
  vel_cmd = {0, 0};

  float max_map_speed = params_.linear_limits.max_speed;
  planning_domain_.GetClearanceAndSpeedFromLoc(
      robot_loc_, nullptr, &max_map_speed);
  auto linear_limits = params_.linear_limits;
  linear_limits.max_speed = min(max_map_speed, params_.linear_limits.max_speed);
  best_path->GetControls(linear_limits,
                         params_.angular_limits,
                         params_.dt, robot_vel_,
                         robot_omega_,
                         vel_cmd,
                         ang_vel_cmd);
  last_options_ = paths;
  best_option_ = best_path;
}

void Navigation::Halt(Vector2f& cmd_vel, float& angular_vel_cmd) {
  const float kEpsSpeed = 0.01;
  const float velocity = robot_vel_.x();
  float velocity_cmd = 0;
  if (fabs(velocity) > kEpsSpeed) {
    const float dv = params_.linear_limits.max_deceleration * params_.dt;
    if (velocity < -dv) {
      velocity_cmd = velocity + dv;
    } else if (velocity > dv) {
      velocity_cmd = velocity - dv;
    } else {
      velocity_cmd = 0;
    }
  }
  cmd_vel = {velocity_cmd, 0};
  //TODO: motion profiling for omega
  angular_vel_cmd = 0;
}

void Navigation::TurnInPlace(Vector2f& cmd_vel, float& cmd_angle_vel) {
  const float kMaxLinearSpeed = 0.1;
  const float velocity = robot_vel_.x();
  float angular_cmd = 0;
  if (fabs(velocity) > kMaxLinearSpeed) {
    Halt(cmd_vel, cmd_angle_vel);
    return;
  }
  // TODO(jaholtz) take into account override target here
  const float goal_theta = atan2(local_target_.y(), local_target_.x());
  const float dv = params_.dt * params_.angular_limits.max_acceleration;
  if (robot_omega_ * goal_theta < 0.0f) {
    // Turning the wrong way!
    if (fabs(robot_omega_) < dv) {
      angular_cmd = 0;
    } else {
      angular_cmd = robot_omega_ - Sign(robot_omega_) * dv;
    }
  } else {
    const float s = Sign(goal_theta);
    angular_cmd = Run1DTimeOptimalControl(
        params_.angular_limits,
        0,
        robot_omega_,
        s * goal_theta,
        0,
        params_.dt);
  }
  // TODO: Motion profiling for omega.
  cmd_angle_vel = Sign(goal_theta) * angular_cmd;
  cmd_vel = {0, 0};
}

void Navigation::Pause() {
  pause_ = true;
}

void Navigation::SetMaxVel(const float vel) {
  params_.linear_limits.max_speed = vel;
}

void Navigation::SetMaxAccel(const float accel) {
  params_.linear_limits.max_acceleration = accel;
  return;
}

void Navigation::SetMaxDecel(const float decel) {
  params_.linear_limits.max_deceleration = decel;
  return;
}

void Navigation::SetAngAccel(const float accel) {
  params_.angular_limits.max_acceleration = accel;
  return;
}

void Navigation::SetAngVel(const float vel) {
  params_.angular_limits.max_speed = vel;
  return;
}

void Navigation::SetObstacleMargin(const float margin) {
  params_.obstacle_margin = margin;
  return;
}

void Navigation::SetClearanceWeight(const float weight) {
  LinearEvaluator* evaluator =
      dynamic_cast<LinearEvaluator*>(evaluator_.get());
  evaluator->SetClearanceWeight(weight);
  return;
}

void Navigation::SetCarrotDist(const float carrot_dist) {
  params_.carrot_dist = carrot_dist;
  return;
}

Eigen::Vector2f Navigation::GetTarget() {
  return local_target_;
}

Eigen::Vector2f Navigation::GetOverrideTarget() {
  return override_target_;
}

Eigen::Vector2f Navigation::GetVelocity() {
  return robot_vel_;
}

float Navigation::GetAngularVelocity() {
  return robot_omega_;
}

// contents
string Navigation::GetNavStatus() {
  string output = "Normal";
  if (target_override_) {
    output = "Override";
  }
  if (nav_complete_) {
    output = "Complete";
  }
  return output;
}

vector<Vector2f> Navigation::GetPredictedCloud() {
  return fp_point_cloud_;
}

float Navigation::GetCarrotDist() {
  return params_.carrot_dist;
}

float Navigation::GetObstacleMargin() {
  return params_.obstacle_margin;
}

<<<<<<< HEAD
=======
float Navigation::GetRobotWidth() {
  return params_.robot_width;
}

float Navigation::GetRobotLength() {
  return params_.robot_length;
}

>>>>>>> caa54cce
vector<std::shared_ptr<PathRolloutBase>> Navigation::GetLastPathOptions() {
  return last_options_;
}

std::shared_ptr<PathRolloutBase> Navigation::GetOption() {
  return best_option_;
}

vector<GraphDomain::State> Navigation::GetPlanPath() {
  return plan_path_;
}

void Navigation::GetNavEdge(const Vector2f &point,
                            GraphDomain::NavigationEdge* closest_edge,
                            float* closest_distance) {
  planning_domain_.GetClosestEdge(point, closest_edge, closest_distance);
}

bool Navigation::Run(const double& time,
                     Vector2f& cmd_vel,
                     float& cmd_angle_vel) {
  const bool kDebug = FLAGS_v > 0;
  if (!initialized_) {
    if (kDebug) printf("Parameters and maps not initialized\n");
    return false;
  }
  if (!odom_initialized_) {
    if (kDebug) printf("Odometry not initialized\n");
    return false;
  }

  ForwardPredict(time + params_.system_latency);
  if (FLAGS_test_toc) {
    TrapezoidTest(cmd_vel, cmd_angle_vel);
    return true;
  } else if (FLAGS_test_obstacle) {
    ObstacleTest(cmd_vel, cmd_angle_vel);
    return true;
  } else if (FLAGS_test_avoidance) {
    ObstAvTest(cmd_vel, cmd_angle_vel);
    return true;
  } else if (FLAGS_test_planner) {
    PlannerTest();
    return true;
  } else if (FLAGS_test_latency) {
    LatencyTest(cmd_vel, cmd_angle_vel);
    return true;
  }

  if (nav_complete_) {
    if (kDebug) printf("Nav complete\n");
    return true;
  } else {
    if (kDebug) printf("Nav running\n");
  }

  // Replan as necessary (Global Plan)
  if (!PlanStillValid()) {
    if (kDebug) printf("Replanning\n");
    plan_path_ = Plan(robot_loc_, nav_goal_loc_);
  }

  // Get Carrot and check if done
  const Vector2f carrot = GetCarrot();
  // Check if complete.
  nav_complete_ =
      (robot_loc_ - carrot).squaredNorm() < Sq(params_.target_dist_tolerance) &&
      (robot_vel_).squaredNorm() < Sq(params_.target_dist_tolerance);
  // Halt if necessary
  if (nav_complete_ || pause_) {
    Halt(cmd_vel, cmd_angle_vel);
    return true;
  } else {
    // TODO check if the robot needs to turn around.
    // TODO(jaholtz) kLocalFOV should be a parameter
    static const float kLocalFOV = DegToRad(30.0);
    // Local Navigation
    local_target_ = Rotation2Df(-robot_angle_) * (carrot - robot_loc_);
    // Handling social navigation override target
    Vector2f local_target = local_target_;
    if (target_override_) {
      local_target = override_target_;
    }
    const float theta = atan2(local_target.y(), local_target.x());
    if (local_target.squaredNorm() > Sq(params_.carrot_dist)) {
      local_target = params_.carrot_dist * local_target.normalized();
    }
    if (!FLAGS_no_local) {
      if (fabs(theta) > kLocalFOV) {
        if (kDebug) printf("TurnInPlace\n");
        printf("TurnInPlace\n");
        TurnInPlace(cmd_vel, cmd_angle_vel);
      } else {
        if (kDebug) printf("ObstAv\n");
        RunObstacleAvoidance(cmd_vel, cmd_angle_vel);
      }
    }
  }

  return true;
}

}  // namespace navigation<|MERGE_RESOLUTION|>--- conflicted
+++ resolved
@@ -160,6 +160,10 @@
   planning_domain_ = GraphDomain(map_file, &params_);
   initialized_ = true;
   sampler_->SetNavParams(params);
+}
+
+bool Navigation::Initialized() {
+  return initialized_ && odom_initialized_ && loc_initialized_;
 }
 
 bool Navigation::Enabled() const {
@@ -761,8 +765,6 @@
   return params_.obstacle_margin;
 }
 
-<<<<<<< HEAD
-=======
 float Navigation::GetRobotWidth() {
   return params_.robot_width;
 }
@@ -771,7 +773,6 @@
   return params_.robot_length;
 }
 
->>>>>>> caa54cce
 vector<std::shared_ptr<PathRolloutBase>> Navigation::GetLastPathOptions() {
   return last_options_;
 }

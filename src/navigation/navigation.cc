//========================================================================
//  This software is free: you can redistribute it and/or modify
//  it under the terms of the GNU Lesser General Public License Version 3,
//  as published by the Free Software Foundation.
//
//  This software is distributed in the hope that it will be useful,
//  but WITHOUT ANY WARRANTY; without even the implied warranty of
//  MERCHANTABILITY or FITNESS FOR A PARTICULAR PURPOSE.  See the
//  GNU Lesser General Public License for more details.
//
//  You should have received a copy of the GNU Lesser General Public License
//  Version 3 in the file COPYING that came with this distribution.
//  If not, see <http://www.gnu.org/licenses/>.
//========================================================================
/*!
\file    navigation.cc
\brief   Implementation for reference Navigation class.
\author  Joydeep Biswas, (C) 2019
*/
//========================================================================

#include <algorithm>
#include <cmath>
#include <deque>
#include <string>

#include "geometry_msgs/Twist.h"
#include "gflags/gflags.h"
#include "eigen3/Eigen/Dense"
#include "eigen3/Eigen/Geometry"
#include "amrl_msgs/AckermannCurvatureDriveMsg.h"
#include "amrl_msgs/Pose2Df.h"
#include "amrl_msgs/ColoredArc2D.h"
#include "amrl_msgs/ColoredLine2D.h"
#include "amrl_msgs/ColoredPoint2D.h"
#include "amrl_msgs/VisualizationMsg.h"
#include "glog/logging.h"
#include "nav_msgs/Odometry.h"
#include "ros/ros.h"
#include "sensor_msgs/PointCloud.h"
#include "shared/math/math_util.h"
#include "shared/util/helpers.h"
#include "shared/util/timer.h"
#include "shared/ros/ros_helpers.h"
#include "shared/util/timer.h"
#include "navigation.h"
#include "eight_connected_domain.h"
#include "graph_domain.h"
#include "astar.h"
#include "visualization/visualization.h"

using actionlib_msgs::GoalStatus;
using Eigen::Rotation2Df;
using Eigen::Vector2f;
using geometry::Line2f;
using amrl_msgs::AckermannCurvatureDriveMsg;
using amrl_msgs::ColoredArc2D;
using amrl_msgs::ColoredLine2D;
using amrl_msgs::ColoredPoint2D;
using amrl_msgs::Pose2Df;
using amrl_msgs::VisualizationMsg;
using geometry_msgs::Twist;
using geometry_msgs::TwistStamped;
using ros_helpers::DrawEigen2DLine;
using sensor_msgs::PointCloud;
using std::atan2;
using std::deque;
using std::max;
using std::min;
using std::swap;
using std::string;
using std::vector;

using namespace math_util;
using namespace ros_helpers;

// Special test modes.
DEFINE_bool(test_toc, false, "Run 1D time-optimal controller test");
DEFINE_bool(test_obstacle, false, "Run obstacle detection test");
DEFINE_bool(test_avoidance, false, "Run obstacle avoidance test");
DEFINE_bool(test_planner, false, "Run navigation planner test");
DEFINE_bool(test_latency, false, "Run Latency test");
DEFINE_double(test_dist, 0.5, "Test distance");
DEFINE_string(test_log_file, "", "Log test results to file");

DEFINE_double(max_curvature, 2.0, "Maximum curvature of turning");

// Name of topic to publish twist messages to.
DEFINE_string(twist_drive_topic, "navigation/cmd_vel", "ROS topic to publish twist messages to.");

// Option to disregard joystick safety for running in simulation.
DEFINE_bool(no_joystick, false, "Disregards autonomy enable mode from joystick");

namespace {
ros::Publisher ackermann_drive_pub_;
ros::Publisher twist_drive_pub_;
ros::Publisher viz_pub_;
ros::Publisher status_pub_;
ros::Publisher fp_pcl_pub_;
VisualizationMsg local_viz_msg_;
VisualizationMsg global_viz_msg_;
AckermannCurvatureDriveMsg drive_msg_;
PointCloud fp_pcl_msg_;
// Epsilon value for handling limited numerical precision.
const float kEpsilon = 1e-5;

geometry_msgs::TwistStamped AckermannToTwist(
    const AckermannCurvatureDriveMsg& msg) {
  geometry_msgs::TwistStamped  twist_msg;
  twist_msg.header = msg.header;
  twist_msg.twist.linear.x = msg.velocity;
  twist_msg.twist.linear.y = 0;
  twist_msg.twist.linear.z = 0;
  twist_msg.twist.angular.x = 0;
  twist_msg.twist.angular.y = 0;
  twist_msg.twist.angular.z = msg.velocity * msg.curvature;
  return twist_msg;
}

struct EightGridVisualizer {
  EightGridVisualizer(bool visualize) :
             kVisualize(visualize) { }

  void DrawEdge(const navigation::EightConnectedDomain::State& s1,
                const navigation::EightConnectedDomain::State& s2) {
    if (!kVisualize) return;
    static const bool kDebug = false;
    if (kDebug) {
      printf("%7.2f,%7.2f -> %7.2f,%7.2f\n",
            s1.x(),
            s1.y(),
            s2.x(),
            s2.y());
    }
    visualization::DrawLine(s1, s2, 0x606060, global_viz_msg_);
    viz_pub_.publish(global_viz_msg_);
    if (kDebug) Sleep(0.05);
  }

  const bool kVisualize;
};

struct GraphVisualizer {
  GraphVisualizer(bool visualize) :
             kVisualize(visualize) { }

  void DrawEdge(const navigation::GraphDomain::State& s1,
                const navigation::GraphDomain::State& s2) {
    if (!kVisualize) return;
    static const bool kDebug = false;
    if (kDebug) {
      printf("%7.2f,%7.2f -> %7.2f,%7.2f\n",
            s1.loc.x(),
            s1.loc.y(),
            s2.loc.x(),
            s2.loc.y());
    }
    visualization::DrawLine(s1.loc, s2.loc, 0xC0C0C0, global_viz_msg_);
    viz_pub_.publish(global_viz_msg_);
    if (kDebug) Sleep(0.05);
  }

  const bool kVisualize;
};

}  // namespace

namespace navigation {

<<<<<<< HEAD
Navigation::Navigation() :
=======
Navigation::Navigation(const string& maps_dir, const string& map_name, ros::NodeHandle* n) :
>>>>>>> e6a03e89
    robot_loc_(0, 0),
    robot_angle_(0),
    robot_vel_(0, 0),
    robot_omega_(0),
    nav_complete_(true),
    nav_goal_loc_(0, 0),
    nav_goal_angle_(0),
    odom_initialized_(false),
    loc_initialized_(false),
    t_point_cloud_(0),
    t_odometry_(0),
<<<<<<< HEAD
    enabled_(false),
    initialized_(false) { }

void Navigation::Initialize(const NavigationParameters& params,
                            const string& map_file,
                            ros::NodeHandle* n) {
=======
    kRobotWidth(0.44),
    kRobotLength(0.5),
    kRearAxleOffset(0),
    kMaxFreeLength(6),
    kMaxClearance(1.0),
    maps_dir_(maps_dir),
    planning_domain_(GetMapPath(maps_dir, map_name)),
    enabled_(false) {
>>>>>>> e6a03e89
  ackermann_drive_pub_ = n->advertise<AckermannCurvatureDriveMsg>(
      "ackermann_curvature_drive", 1);
  twist_drive_pub_ = n->advertise<geometry_msgs::Twist>(
      FLAGS_twist_drive_topic, 1);
  status_pub_ = n->advertise<GoalStatus>(
      "navigation_goal_status", 1);
  viz_pub_ = n->advertise<VisualizationMsg>("visualization", 1);
  fp_pcl_pub_ = n->advertise<PointCloud>("forward_predicted_pcl", 1);
  local_viz_msg_ = visualization::NewVisualizationMessage(
      "base_link", "navigation_local");
  global_viz_msg_ = visualization::NewVisualizationMessage(
      "map", "navigation_global");
  // Initialize status message
  status_msg_.status = 3;
  status_msg_.text = "Navigation Status";
  InitRosHeader("base_link", &drive_msg_.header);
  InitRosHeader("base_link", &fp_pcl_msg_.header);
  initialized_ = true;
}

bool Navigation::Enabled() const {
  return enabled_;
}

void Navigation::Enable(bool enable) {
  enabled_ = enable;
}

void Navigation::SetNavGoal(const Vector2f& loc, float angle) {
  nav_goal_loc_ = loc;
  nav_goal_angle_ = angle;
  nav_complete_ = false;
  plan_path_.clear();
}

void Navigation::UpdateMap(const string& map_name) {
  planning_domain_.Load(GetMapPath(maps_dir_, map_name));
  plan_path_.clear();
}

void Navigation::UpdateLocation(const Eigen::Vector2f& loc, float angle) {
  robot_loc_ = loc;
  robot_angle_ = angle;
  loc_initialized_ = true;
}

void Navigation::SendCommand(float vel, float curvature) {
  drive_msg_.header.stamp = ros::Time::now();
  if (!FLAGS_no_joystick && !enabled_) {
    vel = 0;
    curvature = 0;
  }
  drive_msg_.curvature = curvature;
  drive_msg_.velocity = vel;
  ackermann_drive_pub_.publish(drive_msg_);
  auto twist = AckermannToTwist(drive_msg_);
  twist_drive_pub_.publish(twist.twist);
  // This command is going to take effect system latency period after. Hence
  // modify the timestamp to reflect the time when it will take effect.
  twist.header.stamp += ros::Duration(params_.system_latency);
  command_history_.push_back(twist);
  if (false) {
    printf("Push %f %f\n",
          twist.twist.linear.x,
          command_history_.back().twist.linear.x);
  }
}

void Navigation::PruneLatencyQueue() {
  if (command_history_.empty()) return;
  const double update_time = min(t_point_cloud_, t_odometry_);
  static const bool kDebug = false;
  for (size_t i = 0; i < command_history_.size(); ++i) {
    const double t_cmd = command_history_[i].header.stamp.toSec();
    if (kDebug) {
      printf("Command %d %f\n", int(i), t_cmd - update_time);
    }
    if (t_cmd < update_time - params_.dt) {
      if (kDebug) {
        printf("Erase %d %f %f\n",
            int(i),
            t_cmd - update_time,
            command_history_[i].twist.linear.x);
      }
      command_history_.erase(command_history_.begin() + i);
      --i;
    }
  }
}

void Navigation::UpdateOdometry(const nav_msgs::Odometry& msg) {
  latest_odom_msg_ = msg;
  t_odometry_ = msg.header.stamp.toSec();
  PruneLatencyQueue();
  if (!odom_initialized_) {
    starting_loc_ = Vector2f(msg.pose.pose.position.x, msg.pose.pose.position.y);
    odom_initialized_ = true;
  }
}

void PublishForwardPredictedPCL(const vector<Vector2f>& pcl) {
  fp_pcl_msg_.points.resize(pcl.size());
  for (size_t i = 0; i < pcl.size(); ++i) {
    fp_pcl_msg_.points[i].x = pcl[i].x();
    fp_pcl_msg_.points[i].y = pcl[i].y();
    fp_pcl_msg_.points[i].z = 0.324;
  }
  fp_pcl_msg_.header.stamp = ros::Time::now();
  fp_pcl_pub_.publish(fp_pcl_msg_);
}

void Navigation::ForwardPredict(double t) {
  if (command_history_.empty()) {
    robot_vel_ = Vector2f(0, 0);
    robot_omega_ = 0;
  } else {
    const Twist latest_twist = command_history_.back().twist;
    robot_vel_ = Vector2f(latest_twist.linear.x, latest_twist.linear.y);
    robot_omega_ = latest_twist.angular.z;
  }
  if (false) {
    for (size_t i = 0; i < command_history_.size(); ++i) {
      const auto& c = command_history_[i];
      printf("%d %f %f\n", int(i), t - c.header.stamp.toSec(), c.twist.linear.x);
    }
    printf("Predict: %f %f\n", t - t_odometry_, t - t_point_cloud_);
  }
  const geometry_msgs::Pose odom_pose = latest_odom_msg_.pose.pose;
  odom_loc_ = Vector2f(odom_pose.position.x, odom_pose.position.y);
  odom_angle_ = 2.0f * atan2f(odom_pose.orientation.z, odom_pose.orientation.w);
  using Eigen::Affine2f;
  using Eigen::Rotation2Df;
  using Eigen::Translation2f;
  Affine2f lidar_tf = Affine2f::Identity();
  for (const TwistStamped& c : command_history_) {
    const double cmd_time = c.header.stamp.toSec();
    if (cmd_time > t) continue;
    if (cmd_time >= t_odometry_ - params_.dt) {
      const float dt = (t_odometry_ > cmd_time) ?
          min<double>(t_odometry_ - cmd_time, params_.dt) :
          min<double>(t - cmd_time, params_.dt);
      odom_loc_ += dt * (Rotation2Df(odom_angle_) * Vector2f(
          c.twist.linear.x, c.twist.linear.y));
      odom_angle_ = AngleMod(odom_angle_ + dt * c.twist.angular.z);
    }
    if (t_point_cloud_ >= cmd_time  - params_.dt) {
      const float dt = (t_point_cloud_ > cmd_time) ?
          min<double>(t_point_cloud_ - cmd_time, params_.dt) :
          min<double>(t - cmd_time, params_.dt);
      lidar_tf =
          Translation2f(-dt * Vector2f(c.twist.linear.x, c.twist.linear.y)) *
          Rotation2Df(-c.twist.angular.z * dt) *
          lidar_tf;
    }
  }
  fp_point_cloud_.resize(point_cloud_.size());
  for (size_t i = 0; i < point_cloud_.size(); ++i) {
    fp_point_cloud_[i] = lidar_tf * point_cloud_[i];
  }
  PublishForwardPredictedPCL(fp_point_cloud_);
}

float Navigation::Run1DTOC(float x_now,
                           float x_target,
                           float v_now,
                           float max_speed,
                           float a_max,
                           float d_max,
                           float dt) const {
  static FILE* fid = nullptr;
  // const bool test_mode = false;
  const bool test_mode =
      FLAGS_test_toc || FLAGS_test_obstacle || FLAGS_test_avoidance;
  if (test_mode && !FLAGS_test_log_file.empty() && fid == nullptr) {
    fid = fopen(FLAGS_test_log_file.c_str(), "w");
  }
  const float dist_left = x_target - x_now;
  float velocity_cmd = 0;
  const float speed = fabs(v_now);
  const float dv_a = dt * a_max;
  const float dv_d = dt * d_max;
  float accel_stopping_dist =
      (speed + 0.5 * dv_a) * dt +
      Sq(speed + dv_a) / (2.0 * d_max);
  float cruise_stopping_dist =
      speed * dt +
      Sq(speed) / (2.0 * d_max);
  char phase = '?';
  if (dist_left >  0) {
    if (speed > max_speed) {
      // Over max speed, slow down.
      phase = 'O';
      velocity_cmd = max<float>(0.0f, speed - dv_a);
    } else if (speed < max_speed && accel_stopping_dist < dist_left) {
      // Acceleration possible.
      phase = 'A';
      velocity_cmd = min<float>(max_speed, speed + dv_a);
    } else if (cruise_stopping_dist < dist_left) {
      // Must maintain speed, cruise phase.
      phase = 'C';
      velocity_cmd = speed;
    } else {
      // Must decelerate.
      phase = 'D';
      velocity_cmd = max<float>(0, speed - dv_d);
    }
  } else if (speed > 0.0f) {
    phase = 'X';
    velocity_cmd = max<float>(0, speed - dv_d);
  }
  if (test_mode) {
    printf("%c x:%f dist_left:%f a_dist:%f c_dist:%f v:%f cmd:%f\n",
           phase,
           x_now,
           dist_left,
           accel_stopping_dist,
           cruise_stopping_dist,
           v_now,
           velocity_cmd);
    if (fid != nullptr) {
      fprintf(fid, "%f %f %f %f %f %f\n",
              x_now,
              dist_left,
              accel_stopping_dist,
              cruise_stopping_dist,
              v_now,
              velocity_cmd);
      fflush(fid);
    }
  }
  return velocity_cmd;
}

void Navigation::TrapezoidTest() {
  if (!odom_initialized_) return;
  const float x = (odom_loc_ - starting_loc_).norm();
  const float speed = robot_vel_.norm();
  const float velocity_cmd = Run1DTOC(x, FLAGS_test_dist, speed,
    params_.linear_limits.speed, params_.linear_limits.accel, params_.linear_limits.decel, params_.dt);
  SendCommand(velocity_cmd, 0);
}

void Navigation::ObstacleTest() {
  const float speed = robot_vel_.norm();
  float free_path_length = 30.0;
  float clearance = 10;
  GetStraightFreePathLength(&free_path_length, &clearance);
<<<<<<< HEAD
  const float dist_left =
      max<float>(0.0f, free_path_length - params_.obstacle_margin);
=======
  const float dist_left = max<float>(
      0.0f, free_path_length - FLAGS_obstacle_margin);
>>>>>>> e6a03e89
  printf("%f\n", free_path_length);
  const float velocity_cmd = Run1DTOC(0, dist_left, speed, params_.linear_limits.speed, params_.linear_limits.accel, params_.linear_limits.decel, params_.dt);
  SendCommand(velocity_cmd, 0);
}

Vector2f GetClosestApproach(const PathOption& o, const Vector2f& target) {
  if (fabs(o.curvature) < kEpsilon) {
    // Straight line path
    if (target.x() > o.free_path_length) {
      return Vector2f(o.free_path_length, 0);
    } else if (target.x() < 0.0) {
      return Vector2f(0, 0);
    } else {
      return Vector2f(target.x(), 0);
    }
  }
  const float end_angle = fabs(o.curvature * o.free_path_length);
  const float turn_radius = 1.0f / o.curvature;
  const Vector2f turn_center(0, turn_radius);
  const Vector2f target_radial = target - turn_center;

  const Vector2f start(0, 0);
  const Vector2f middle_radial = fabs(turn_radius) * target_radial.normalized();
  const Vector2f middle = turn_center + middle_radial;
  const float middle_angle =
      atan2(fabs(middle_radial.x()), fabs(middle_radial.y()));

  const Vector2f end(fabs(turn_radius) * sin(end_angle),
                     turn_radius * (1.0f - cos(end_angle)));

  Vector2f closest_point = start;
  if (middle_angle < end_angle &&
      (closest_point - target).squaredNorm() >
      (middle - target).squaredNorm()) {
    closest_point = middle;
  }
  if ((closest_point - target).squaredNorm() >
      (end - target).squaredNorm()) {
    closest_point = end;
  }
  return closest_point;
}

float GetClosestDistance(const PathOption& o, const Vector2f& target) {
  const Vector2f closest_point = GetClosestApproach(o, target);
  return (target - closest_point).norm();
}

void Navigation::ObstAvTest() {
  const Vector2f kTarget(4, 0);
  local_target_ = kTarget;
  RunObstacleAvoidance();
}

void Navigation::ObservePointCloud(const vector<Vector2f>& cloud,
                                   double time) {
  point_cloud_ = cloud;
  t_point_cloud_ = time;
  PruneLatencyQueue();
}

void Navigation::Plan() {
  static CumulativeFunctionTimer function_timer_(__FUNCTION__);
  CumulativeFunctionTimer::Invocation invoke(&function_timer_);
  static const bool kVisualize = true;
  typedef navigation::GraphDomain Domain;
  planning_domain_.ResetDynamicStates();
  const uint64_t start_id = planning_domain_.AddDynamicState(robot_loc_);
  const uint64_t goal_id = planning_domain_.AddDynamicState(nav_goal_loc_);
  Domain::State start = planning_domain_.states[start_id];
  Domain::State goal = planning_domain_.states[goal_id];
  visualization::ClearVisualizationMsg(global_viz_msg_);
  GraphVisualizer graph_viz(kVisualize);
  visualization::DrawCross(goal.loc, 0.2, 0xFF0000, global_viz_msg_);
  visualization::DrawCross(start.loc, 0.2, 0x8F, global_viz_msg_);
  const bool found_path =
      AStar(start, goal, planning_domain_, &graph_viz, &plan_path_);
  if (found_path) {
    const uint32_t path_color = 0x10A000;
    CHECK(plan_path_.size() > 0);
    Vector2f s1 = plan_path_[0].loc;
    for (size_t i = 1; i < plan_path_.size(); ++i) {
      Vector2f s2 = plan_path_[i].loc;
      visualization::DrawLine(s1, s2, path_color, global_viz_msg_);
      s1 = s2;
    }
    viz_pub_.publish(global_viz_msg_);
  } else {
    printf("No path found!\n");
  }
}

void Navigation::PlannerTest() {
  if (!loc_initialized_) return;
  Plan();
}

DEFINE_double(max_plan_deviation, 0.5,
   "Maximum premissible deviation from the plan");

bool Navigation::PlanStillValid() {
  if (plan_path_.size() < 2) return false;
  for (size_t i = 0; i + 1 < plan_path_.size(); ++i) {
    const float dist_from_segment =
        geometry::DistanceFromLineSegment(robot_loc_,
                                          plan_path_[i].loc,
                                          plan_path_[i + 1].loc);
    if (dist_from_segment < FLAGS_max_plan_deviation) {
      return true;
    }
  }
  return false;
}

Vector2f Navigation::GetCarrot() {
  const float kSqCarrotDist = Sq(params_.carrot_dist);
  CHECK_GE(plan_path_.size(), 2u);

  if ((plan_path_[0].loc - robot_loc_).squaredNorm() < kSqCarrotDist) {
    // Goal is within the carrot dist.
    return plan_path_[0].loc;
  }

  // Find closest line segment in plan to current location
  float closest_dist = FLT_MAX;
  int i0 = 0, i1 = 1;
  for (size_t i = 0; i + 1 < plan_path_.size(); ++i) {
    const Vector2f v0 = plan_path_[i].loc;
    const Vector2f v1 = plan_path_[i + 1].loc;
    const float dist_to_segment = geometry::DistanceFromLineSegment(
        robot_loc_, v0, v1);
    if (dist_to_segment < closest_dist) {
      closest_dist = dist_to_segment;
      i0 = i;
      i1 = i + 1;
    }
  }
  // printf("closest: %d %d %f\n", i0, i1, closest_dist);

  if (closest_dist > kSqCarrotDist) {
    // Closest edge on the plan is farther than carrot dist to the robot.
    // The carrot will be the projection of the robot loc on to the edge.
    const Vector2f v0 = plan_path_[i0].loc;
    const Vector2f v1 = plan_path_[i1].loc;
    Vector2f carrot;
    float sqdist;
    geometry::ProjectPointOntoLineSegment(robot_loc_, v0, v1, &carrot, &sqdist);
    return carrot;
  }

  // Iterate from current line segment to goal until the segment intersects
  // the circle centered at the robot, of radius kCarrotDist.
  // The goal is not within carrot dist of the robot, and the robot is within
  // carrot dist of some line segment. Hence, there must exist at least one
  // vertex along the plan towards the goal that is out of the carrot dist.
  for (int i = i1; i - 1 >= 0; --i) {
    i0 = i;
    // const Vector2f v0 = plan_path_[i].loc;
    const Vector2f v1 = plan_path_[i - 1].loc;
    if ((v1 - robot_loc_).squaredNorm() > kSqCarrotDist) {
      break;
    }
  }
  i1 = i0 -1;
  // printf("i0:%d i1:%d\n", i0, i1);
  const Vector2f v0 = plan_path_[i0].loc;
  const Vector2f v1 = plan_path_[i1].loc;
  Vector2f r0, r1;
  #define V2COMP(v) v.x(), v.y()
  // printf("%f,%f %f,%f %f,%f %f\n",
  //     V2COMP(robot_loc_), V2COMP(v0), V2COMP(v1), (v0 - v1).norm());
  const int num_intersections = geometry::CircleLineIntersection<float>(
      robot_loc_, params_.carrot_dist, v0, v1, &r0, &r1);
  CHECK_GT(num_intersections, 0);
  if (num_intersections == 1) return r0;
  if ((r0 - v1).squaredNorm() < (r1 - v1).squaredNorm()) {
    return r0;
  } else {
    return r1;
  }
}

void Navigation::GetStraightFreePathLength(float* free_path_length,
                                           float* clearance) {
  // How much the robot's body extends in front of its base link frame.
  const float l = 0.5 * params_.robot_length - params_.base_link_offset + params_.obstacle_margin;
  // The robot's half-width.
  const float w = 0.5 * params_.robot_width + params_.obstacle_margin;
  for (const Vector2f& p : fp_point_cloud_) {
    if (fabs(p.y()) > w || p.x() < 0.0f) continue;
    *free_path_length = min(*free_path_length, p.x() - l);
  }
  *clearance = params_.max_clearance;
  for (const Vector2f& p : point_cloud_) {
    if (p.x() - l > *free_path_length || p.x() < 0.0) continue;
    *clearance = min<float>(*clearance, fabs(fabs(p.y() - w)));
  }
  *clearance = max(0.0f, *clearance);
  *free_path_length = max(0.0f, *free_path_length);
}

void Navigation::GetFreePathLength(float curvature,
                                   float* free_path_length,
                                   float* clearance,
                                   Vector2f* obstruction) {
  if (fabs(curvature) < kEpsilon) {
    GetStraightFreePathLength(free_path_length, clearance);
    return;
  }
  const float path_radius = 1.0 / curvature;
  // How much the robot's body extends in front of its base link frame.
  const float l = 0.5 * params_.robot_length - params_.base_link_offset + params_.obstacle_margin;
  const float w = 0.5 * params_.robot_width + params_.obstacle_margin;
  const Vector2f c(0, path_radius );
  const float s = ((path_radius > 0.0) ? 1.0 : -1.0);
  const Vector2f inner_front_corner(l, s * w);
  const Vector2f outer_front_corner(l, -s * w);
  const float r1 = max<float>(0.0f, fabs(path_radius) - w);
  const float r1_sq = Sq(r1);
  const float r2_sq = (inner_front_corner - c).squaredNorm();
  const float r3_sq = (outer_front_corner - c).squaredNorm();
  float angle_min = M_PI;
  *obstruction = Vector2f(-params_.max_free_path_length, 0);
  for (size_t i = 0; i < fp_point_cloud_.size(); ++i) {
    const Vector2f& p = fp_point_cloud_[i];
    if (p.x() < 0.0f) continue;
    const float r_sq = (p - c).squaredNorm();
    // printf("c:%.2f r:%.3f r1:%.3f r2:%.3f r3:%.3f\n",
    //        curvature, sqrt(r_sq), r1, sqrt(r2_sq), sqrt(r3_sq));
    if (r_sq < r1_sq || r_sq > r3_sq) continue;
    const float r = sqrt(r_sq);
    const float theta = ((curvature > 0.0f) ?
      atan2<float>(p.x(), path_radius - p.y()) :
      atan2<float>(p.x(), p.y() - path_radius));
    float alpha;
    if (r_sq < r2_sq) {
      // Point will hit the side of the robot first.
      alpha = acosf((fabs(path_radius) - w) / r);
    } else {
      // Point will hit the front of the robot first.
      alpha = asinf(l / r);
    }
    // if (theta < 0.0f) continue;
    const float path_length =
        max<float>(0.0f, fabs(path_radius) * (theta - alpha));
    if (*free_path_length > path_length) {
      *free_path_length = path_length;
      *obstruction = p;
      angle_min = theta;
    }
  }
  *free_path_length = max(0.0f, *free_path_length);
  angle_min = min<float>(angle_min, *free_path_length * fabs(curvature));
  *clearance = params_.max_clearance;

  for (const Vector2f& p : fp_point_cloud_) {
    const float theta = ((curvature > 0.0f) ?
        atan2<float>(p.x(), path_radius - p.y()) :
        atan2<float>(p.x(), p.y() - path_radius));
    if (theta < angle_min && theta > 0.0) {
      const float r = (p - c).norm();
      const float current_clearance = fabs(r - fabs(path_radius));
      if (*clearance > current_clearance) {
        *clearance = current_clearance;
      }
    }
  }
  *clearance = max(0.0f, *clearance);
}

DEFINE_double(dw, 1, "Distance weight");
DEFINE_double(cw, -0.5, "Clearance weight");
DEFINE_double(fw, -1, "Free path weight");
DEFINE_double(subopt, 1.5, "Max path increase for clearance");

PathOption GetBestOption(const vector<PathOption>& options,
                         const Vector2f& target) {
  static const bool kDebug = false;

  PathOption best_option;
  best_option.clearance = 0;
  best_option.free_path_length = 0;
  best_option.curvature = 0;

  float closest_dist = FLT_MAX;
  bool option_to_goal_exists = false;
  for (const PathOption& o : options) {
    if (o.free_path_length > 0.0f && o.dist_to_goal < 100.0f) {
      option_to_goal_exists = true;
      break;
    }
  }
  for (const PathOption& o : options) {
    if (o.free_path_length <= 0.0f) continue;
    const float d = (option_to_goal_exists ?
        (o.free_path_length + o.dist_to_goal) : GetClosestDistance(o, target));

    if (d < closest_dist) {
      closest_dist = d;
      best_option = o;
    }
  }
  const float d = (option_to_goal_exists ?
        (best_option.free_path_length + best_option.dist_to_goal) :
        GetClosestDistance(best_option, target));
  float best_cost = FLAGS_dw * d +
      FLAGS_fw * best_option.free_path_length +
      FLAGS_cw * best_option.clearance;
  if (kDebug) {
    printf("\nBest: %f %f %f %f %f = %f\n",
           best_option.curvature,
           best_option.free_path_length,
           best_option.clearance,
           best_option.dist_to_goal,
           best_option.clearance_to_goal,
           best_cost);
  }
  for (const PathOption& o : options) {
    const float d = (option_to_goal_exists ?
        (o.free_path_length + o.dist_to_goal) : GetClosestDistance(o, target));
    if (d < closest_dist * FLAGS_subopt) {
      const float cost = FLAGS_dw * d +
          FLAGS_fw * o.free_path_length +
          FLAGS_cw * o.clearance;
      if (cost < best_cost) {
        best_option = o;
        best_cost = cost;
        if (kDebug) {
          printf("Better: %f %f %f %f %f = %f\n",
                best_option.curvature,
                best_option.free_path_length,
                best_option.clearance,
                best_option.dist_to_goal,
                best_option.clearance_to_goal,
                cost);
        }
      } else if (kDebug) {
        printf("NOT Better: %f %f %f %f %f = %f\n",
              o.curvature,
              o.free_path_length,
              o.clearance,
              o.dist_to_goal,
              o.clearance_to_goal,
              cost);
      }
    } else {
      if (kDebug) {
        printf("NOT Considered: %f %f %f %f %f\n",
              o.curvature,
              o.free_path_length,
              o.clearance,
              o.dist_to_goal,
              o.clearance_to_goal);
      }
    }
  }
  // TODO: Check a window of options areound the best. If the best has
  // clearance less than ideally desired, and any have a better
  // clearance within th chosen suboptimality, prefer that.
  return best_option;
}

void Navigation::ApplyDynamicConstraints(vector<PathOption>* options_ptr) {
  vector<PathOption>& options = *options_ptr;
  // const float max_domega = params_.dt * params_.angular_limits.accel;
  const float stopping_dist =
      robot_vel_.squaredNorm() / (2.0 * params_.linear_limits.decel);
  for (PathOption& o : options) {
    if (o.free_path_length < stopping_dist) {
      o.free_path_length = 0;
      o.dist_to_goal = FLT_MAX;
      o.clearance = 0;
    }
    // const float omega_next = robot_vel_.x() * o.curvature;
    // if (omega_next < robot_omega_ - max_domega ||
    //     omega_next > robot_omega_ + max_domega) {
    //   o.free_path_length = 0;
    //   o.dist_to_goal = FLT_MAX;
    // }
  }
}

void Navigation::GetPathOptions(vector<PathOption>* options_ptr) {
  vector<PathOption>& options = *options_ptr;
  if (false) {
    options = {
      PathOption(-0.1),
      PathOption(0),
      PathOption(0.1),
    };
    return;
  }
  const float max_domega = params_.dt * params_.angular_limits.accel;
  const float max_dv = params_.dt * params_.linear_limits.accel;
  const float robot_speed = fabs(robot_vel_.x());
  float c_min = -FLAGS_max_curvature;
  float c_max = FLAGS_max_curvature;
  if (robot_speed > max_dv + 0.001) {
    c_min = max<float>(
        c_min, (robot_omega_ - max_domega) / (robot_speed - max_dv));
    c_max = min<float>(
        c_max, (robot_omega_ + max_domega) / (robot_speed - max_dv));
  }
  const float dc = (c_max - c_min) / static_cast<float>(
      params_.num_options - 1);
  // printf("Options: %6.2f : %6.2f : %6.2f\n", c_min, dc, c_max);
  if (false) {
    for (float c = c_min; c <= c_max; c+= dc) {
      PathOption o;
      o.curvature = c;
      options.push_back(o);
    }
  } else {
    const float dc = (2.0f * FLAGS_max_curvature) /
        static_cast<float>(params_.num_options - 1);
    for (float c = -FLAGS_max_curvature; c <= FLAGS_max_curvature; c+= dc) {
      PathOption o;
      o.curvature = c;
      options.push_back(o);
    }
  }
}

float Clearance(const Line2f& l, const vector<Vector2f>& points) {
  const Vector2f d = l.Dir();
  const float len = l.Length();
  float clearance = 10;
  for (const Vector2f& p  : points) {
    const float x = d.dot(p - l.p0);
    if (x < 0.0f || x > len) continue;
    clearance = min<float>(clearance, l.Distance(p));
  }
  return clearance;
}

Vector2f GetFinalPoint(const PathOption& o) {
  if (fabs(o.curvature) < 0.01) {
    return Vector2f(o.free_path_length, 0);
  } else {
    const float r = 1.0f / o.curvature;
    const float a = o.free_path_length / fabs(r);
    return Vector2f(fabs(r) * sin(a), r * (1.0 - cos(a)));
  }
}

void Navigation::DrawRobot() {
  {
    // How much the robot's body extends behind of its base link frame.
    const float l1 = -0.5 * params_.robot_length - params_.base_link_offset - params_.obstacle_margin;
    // How much the robot's body extends in front of its base link frame.
    const float l2 = 0.5 * params_.robot_length - params_.base_link_offset + params_.obstacle_margin;
    const float w = 0.5 * params_.robot_width + params_.obstacle_margin;
    visualization::DrawLine(
        Vector2f(l1, w), Vector2f(l1, -w), 0xC0C0C0, local_viz_msg_);
    visualization::DrawLine(
        Vector2f(l2, w), Vector2f(l2, -w), 0xC0C0C0, local_viz_msg_);
    visualization::DrawLine(
        Vector2f(l1, w), Vector2f(l2, w), 0xC0C0C0, local_viz_msg_);
    visualization::DrawLine(
        Vector2f(l1, -w), Vector2f(l2, -w), 0xC0C0C0, local_viz_msg_);
  }

  {
    // How much the robot's body extends behind of its base link frame.
    const float l1 = -0.5 * params_.robot_length - params_.base_link_offset;
    // How much the robot's body extends in front of its base link frame.
    const float l2 = 0.5 * params_.robot_length - params_.base_link_offset;
    const float w = 0.5 * params_.robot_width;
    visualization::DrawLine(
        Vector2f(l1, w), Vector2f(l1, -w), 0x000000, local_viz_msg_);
    visualization::DrawLine(
        Vector2f(l2, w), Vector2f(l2, -w), 0x000000, local_viz_msg_);
    visualization::DrawLine(
        Vector2f(l1, w), Vector2f(l2, w), 0x000000, local_viz_msg_);
    visualization::DrawLine(
        Vector2f(l1, -w), Vector2f(l2, -w), 0x000000, local_viz_msg_);
  }
}

DEFINE_double(tx, 0.4, "Test obstacle point - X");
DEFINE_double(ty, -0.38, "Test obstacle point - Y");

void Navigation::RunObstacleAvoidance() {
  static CumulativeFunctionTimer function_timer_(__FUNCTION__);
  CumulativeFunctionTimer::Invocation invoke(&function_timer_);
  static const bool kDebug = false;
  float curvature_cmd = 0;
  float velocity_cmd = 0;

  float max_map_speed = FLAGS_max_speed;
  planning_domain_.GetClearanceAndSpeedFromLoc(
      robot_loc_, nullptr, &max_map_speed);

  if (false) {
    fp_point_cloud_ = {
      Vector2f(FLAGS_tx, FLAGS_ty)
    };
    for (const Vector2f& v : fp_point_cloud_) {
      visualization::DrawCross(v, 0.05, 0xFF0000, local_viz_msg_);
    }
  }

  vector<PathOption> path_options;
  GetPathOptions(&path_options);

  for (PathOption& o : path_options) {
    if (fabs(o.curvature) < kEpsilon) {
      o.free_path_length = min(params_.max_free_path_length, local_target_.x());
    } else {
      const float turn_radius = 1.0f / o.curvature;
      const Vector2f turn_center(0, turn_radius);
      const Vector2f target_radial = local_target_ - turn_center;
      const Vector2f middle_radial =
          fabs(turn_radius) * target_radial.normalized();
      const float middle_angle =
          atan2(fabs(middle_radial.x()), fabs(middle_radial.y()));
      o.free_path_length =
          min<float>(params_.max_free_path_length, middle_angle * fabs(turn_radius));
      o.free_path_length =
          min<float>(o.free_path_length, fabs(turn_radius) * M_PI_2);
    }
    // o.free_path_length = 1;
    GetFreePathLength(
        o.curvature, &o.free_path_length, &o.clearance, &o.obstruction);
    o.closest_point = GetClosestApproach(o, local_target_);
    o.clearance_to_goal =
        Clearance(Line2f(GetFinalPoint(o), local_target_), fp_point_cloud_);
    // visualization::DrawCross(GetFinalPoint(o), 0.1, 0x00C0C0, local_viz_msg_);
    // o.clearance_to_goal = max(0.0f, o.clearance_to_goal - w);
    if (o.clearance_to_goal > 0.0f) {
      o.dist_to_goal = (o.closest_point - local_target_).norm();
    } else {
      o.dist_to_goal = FLT_MAX;
    }
    if (kDebug) {
      // printf("%3.2f ", o.free_path_length);
      printf("%3.2f|%3.2f|%f\n", o.curvature, o.free_path_length, o.clearance_to_goal);
    }
  }
  if (kDebug) printf("\n");
  ApplyDynamicConstraints(&path_options);
  for (const auto& o : path_options) {
    visualization::DrawPathOption(o.curvature,
                                  o.free_path_length,
                                  o.clearance,
                                  0x0000FF,
                                  local_viz_msg_);
  }
  const PathOption best_option = GetBestOption(path_options, local_target_);
  visualization::DrawPathOption(best_option.curvature,
                                best_option.free_path_length,
                                best_option.clearance,
                                0xFF0000,
                                local_viz_msg_);

  const Vector2f closest_point = GetClosestApproach(best_option, local_target_);
  visualization::DrawCross(closest_point, 0.05, 0x00A000, local_viz_msg_);
  curvature_cmd = best_option.curvature;
  const float dist_left =
      max<float>(0.0, best_option.free_path_length - params_.obstacle_margin);

  const float speed = robot_vel_.norm();
<<<<<<< HEAD
  const float max_speed = min<float>(params_.linear_limits.speed,
      sqrt(2.0f * params_.linear_limits.accel * best_option.clearance));
  velocity_cmd = Run1DTOC(0, dist_left, speed, max_speed, params_.linear_limits.accel, params_.linear_limits.decel, params_.dt);
=======
  float max_speed = min(FLAGS_max_speed,
      sqrt(2.0f * FLAGS_max_accel * best_option.clearance));
  max_speed = min(max_map_speed, max_speed);
  velocity_cmd = Run1DTOC(0, dist_left, speed, max_speed, FLAGS_max_accel, FLAGS_max_decel, FLAGS_dt);
>>>>>>> e6a03e89
  SendCommand(velocity_cmd, curvature_cmd);
}

void Navigation::Halt() {
  const float kEpsSpeed = 0.01;
  const float velocity = robot_vel_.x();
  float velocity_cmd = 0;
  if (fabs(velocity) > kEpsSpeed) {
    const float dv = params_.linear_limits.decel * params_.dt;
    if (velocity < -dv) {
      velocity_cmd = velocity + dv;
    } else if (velocity > dv) {
      velocity_cmd = velocity - dv;
    } else {
      velocity_cmd = 0;
    }
  }
  // TODO: Motion profiling for omega.
  // printf("%8.3f %8.3f\n", velocity, velocity_cmd);
  SendCommand(velocity_cmd, 0);
}

void Navigation::TurnInPlace() {
  const float kMaxLinearSpeed = 0.1;
  const float velocity = robot_vel_.x();
  float angular_cmd = 0;
  if (fabs(velocity) > kMaxLinearSpeed) {
    Halt();
    return;
  }
  const float goal_theta = atan2(local_target_.y(), local_target_.x());
  const float dv = params_.dt * params_.angular_limits.accel;
  if (robot_omega_ * goal_theta < 0.0f) {
    // Turning the wrong way!
    if (fabs(robot_omega_) < dv) {
      angular_cmd = 0;
    } else {
      angular_cmd = robot_omega_ - Sign(robot_omega_) * dv;
    }
  } else {
    // printf("Running TOC\n");
    const float s = Sign(goal_theta);
    angular_cmd = s * Run1DTOC(0, s * goal_theta, s * robot_omega_,
        params_.angular_limits.speed, params_.angular_limits.accel,
        params_.angular_limits.decel, params_.dt);
  }
  // TODO: Motion profiling for omega.
  // printf("TurnInPlace: %8.3f %8.3f %8.3f\n",
  //        RadToDeg(goal_theta),
  //        RadToDeg(robot_omega_),
  //        RadToDeg(angular_cmd));
  const float curvature = Sign(goal_theta) * 10000.0;
  const float velocity_cmd = angular_cmd / curvature;
  SendCommand(velocity_cmd, curvature);
}

void Navigation::LatencyTest() {
  static FILE* fid = nullptr;
  if (!FLAGS_test_log_file.empty() && fid == nullptr) {
    fid = fopen(FLAGS_test_log_file.c_str(), "w");
  }
  const float kMaxSpeed = 0.75;
  const float kFrequency = 0.4;

  static double t_start_ = GetMonotonicTime();
  const double t = GetMonotonicTime() - t_start_;
  float v_current = robot_vel_.x();
  float v_cmd = kMaxSpeed *
      sin(2.0 * M_PI * kFrequency * t);
  drive_msg_.curvature = 0;
  drive_msg_.velocity = v_cmd;
  drive_msg_.header.stamp = ros::Time::now();
  ackermann_drive_pub_.publish(drive_msg_);
  twist_drive_pub_.publish(AckermannToTwist(drive_msg_));
  printf("t:%f current:%f cmd:%f\n", t, v_current, v_cmd);
  if (fid != nullptr) {
    fprintf(fid, "%f %f %f\n", t, v_current, v_cmd);
  }
}

void Navigation::Abort() {
  if (!nav_complete_) {
    printf("Abort!\n");
  }
  nav_complete_ = true;
}

void Navigation::Run() {
  if (!initialized_) return;
  visualization::ClearVisualizationMsg(local_viz_msg_);
  DrawRobot();
  if (!odom_initialized_) return;
  ForwardPredict(ros::Time::now().toSec() + params_.system_latency);
  const float kNavTolerance = 0.5;
  if (FLAGS_test_toc) {
    TrapezoidTest();
    return;
  } else if (FLAGS_test_obstacle) {
    ObstacleTest();
    return;
  } else if (FLAGS_test_avoidance) {
    ObstAvTest();
    viz_pub_.publish(local_viz_msg_);
    return;
  } else if (FLAGS_test_planner) {
    PlannerTest();
    return;
  } else if (FLAGS_test_latency) {
    LatencyTest();
    return;
  }

  // Publish Navigation Status
  if (nav_complete_) {
    Halt();
    status_msg_.status = 3;
    status_pub_.publish(status_msg_);
    viz_pub_.publish(local_viz_msg_);
    return;
  }
  status_msg_.status = 1;
  status_pub_.publish(status_msg_);
  if (!PlanStillValid()) {
    Plan();
  }
  // Get Carrot.
  const Vector2f carrot = GetCarrot();
  auto msg_copy = global_viz_msg_;
  visualization::DrawCross(carrot, 0.2, 0x10E000, msg_copy);
  visualization::DrawArc(
      Vector2f(0, 0), params_.carrot_dist, -M_PI, M_PI, 0xE0E0E0, local_viz_msg_);
  viz_pub_.publish(msg_copy);
  // Check if complete.
  nav_complete_ = (robot_loc_ - carrot).norm() < kNavTolerance;
  // Run local planner.
  if (nav_complete_) {
    Halt();
  } else {
    // TODO check if the robot needs to turn around.
    local_target_ = Rotation2Df(-robot_angle_) * (carrot - robot_loc_);
    static const float kLocalFOV = DegToRad(60.0);
    const float theta = atan2(local_target_.y(), local_target_.x());
    if (local_target_.squaredNorm() > Sq(params_.carrot_dist)) {
      local_target_ = params_.carrot_dist * local_target_.normalized();
    }
    visualization::DrawCross(local_target_, 0.2, 0xFF0080, local_viz_msg_);
    // printf("Local target: %8.3f, %8.3f (%6.1f\u00b0)\n",
    //     local_target_.x(), local_target_.y(), RadToDeg(theta));
    if (fabs(theta) > kLocalFOV) {
      // printf("TurnInPlace\n");
      TurnInPlace();
    } else {
      // printf("ObstAv\n");
      RunObstacleAvoidance();
    }
  }
  viz_pub_.publish(local_viz_msg_);
}

}  // namespace navigation<|MERGE_RESOLUTION|>--- conflicted
+++ resolved
@@ -167,11 +167,7 @@
 
 namespace navigation {
 
-<<<<<<< HEAD
 Navigation::Navigation() :
-=======
-Navigation::Navigation(const string& maps_dir, const string& map_name, ros::NodeHandle* n) :
->>>>>>> e6a03e89
     robot_loc_(0, 0),
     robot_angle_(0),
     robot_vel_(0, 0),
@@ -183,23 +179,12 @@
     loc_initialized_(false),
     t_point_cloud_(0),
     t_odometry_(0),
-<<<<<<< HEAD
     enabled_(false),
     initialized_(false) { }
 
 void Navigation::Initialize(const NavigationParameters& params,
                             const string& map_file,
                             ros::NodeHandle* n) {
-=======
-    kRobotWidth(0.44),
-    kRobotLength(0.5),
-    kRearAxleOffset(0),
-    kMaxFreeLength(6),
-    kMaxClearance(1.0),
-    maps_dir_(maps_dir),
-    planning_domain_(GetMapPath(maps_dir, map_name)),
-    enabled_(false) {
->>>>>>> e6a03e89
   ackermann_drive_pub_ = n->advertise<AckermannCurvatureDriveMsg>(
       "ackermann_curvature_drive", 1);
   twist_drive_pub_ = n->advertise<geometry_msgs::Twist>(
@@ -217,6 +202,7 @@
   status_msg_.text = "Navigation Status";
   InitRosHeader("base_link", &drive_msg_.header);
   InitRosHeader("base_link", &fp_pcl_msg_.header);
+  planning_domain_ = GraphDomain(map_file);
   initialized_ = true;
 }
 
@@ -447,13 +433,8 @@
   float free_path_length = 30.0;
   float clearance = 10;
   GetStraightFreePathLength(&free_path_length, &clearance);
-<<<<<<< HEAD
   const float dist_left =
       max<float>(0.0f, free_path_length - params_.obstacle_margin);
-=======
-  const float dist_left = max<float>(
-      0.0f, free_path_length - FLAGS_obstacle_margin);
->>>>>>> e6a03e89
   printf("%f\n", free_path_length);
   const float velocity_cmd = Run1DTOC(0, dist_left, speed, params_.linear_limits.speed, params_.linear_limits.accel, params_.linear_limits.decel, params_.dt);
   SendCommand(velocity_cmd, 0);
@@ -943,7 +924,7 @@
   float curvature_cmd = 0;
   float velocity_cmd = 0;
 
-  float max_map_speed = FLAGS_max_speed;
+  float max_map_speed = params_.linear_limits.speed;
   planning_domain_.GetClearanceAndSpeedFromLoc(
       robot_loc_, nullptr, &max_map_speed);
 
@@ -1016,16 +997,10 @@
       max<float>(0.0, best_option.free_path_length - params_.obstacle_margin);
 
   const float speed = robot_vel_.norm();
-<<<<<<< HEAD
-  const float max_speed = min<float>(params_.linear_limits.speed,
+  float max_speed = min<float>(params_.linear_limits.speed,
       sqrt(2.0f * params_.linear_limits.accel * best_option.clearance));
+  max_speed = min(max_map_speed, max_speed);
   velocity_cmd = Run1DTOC(0, dist_left, speed, max_speed, params_.linear_limits.accel, params_.linear_limits.decel, params_.dt);
-=======
-  float max_speed = min(FLAGS_max_speed,
-      sqrt(2.0f * FLAGS_max_accel * best_option.clearance));
-  max_speed = min(max_map_speed, max_speed);
-  velocity_cmd = Run1DTOC(0, dist_left, speed, max_speed, FLAGS_max_accel, FLAGS_max_decel, FLAGS_dt);
->>>>>>> e6a03e89
   SendCommand(velocity_cmd, curvature_cmd);
 }
 

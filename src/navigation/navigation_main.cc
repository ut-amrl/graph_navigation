--- conflicted
+++ resolved
@@ -71,10 +71,7 @@
 
 #include "motion_primitives.h"
 #include "navigation.h"
-<<<<<<< HEAD
 using actionlib_msgs::GoalStatus;
-=======
->>>>>>> 32fc258b
 
 // TODO: Edit CMakeLists.txt to include the zed_interfaces package
 //       You should be able to do this by just adding `zed_interfaces`
@@ -86,10 +83,6 @@
 #include "zed_interfaces/Object.h"
 #include "zed_interfaces/ObjectsStamped.h"
 
-<<<<<<< HEAD
-=======
-using amrl_msgs::NavStatusMsg;
->>>>>>> 32fc258b
 using amrl_msgs::VisualizationMsg;
 using amrl_msgs::AckermannCurvatureDriveMsg;
 using math_util::DegToRad;
@@ -276,7 +269,6 @@
   for(size_t i = 0; i < msg->objects.size(); i++) {
     if (msg->objects[i].label_id == -1) continue;
     auto velocity = msg->objects[i].velocity; // float32 array of size 3
-<<<<<<< HEAD
     if (velocity[0] > 0.0 || velocity[1] > 0.0) { // TODO: Add your own logic here
       override_human_vel_ = true;
       printf("==== ENTERED HERE ====\n");
@@ -285,13 +277,6 @@
       override_human_vel_ = false;
       printf("==== ENTERED HERE FALSE ====\n");
 
-=======
-    if (velocity[0] > 0.5) { // TODO: Add your own logic here
-      override_human_vel_ = true;
-    }
-    else {
-      override_human_vel_ = false;
->>>>>>> 32fc258b
     }
   }
 }
@@ -929,11 +914,7 @@
 
       // Publish Commands
       // TODO: set updated_human_vel accordingly
-<<<<<<< HEAD
       static float updated_human_vel = 0.0;
-=======
-      static float updated_human_vel = 0.5;
->>>>>>> 32fc258b
       SendCommand(override_human_vel_ ? Eigen::Vector2f::Constant(updated_human_vel) : cmd_vel, cmd_angle_vel);
     }
     loop.Sleep();
